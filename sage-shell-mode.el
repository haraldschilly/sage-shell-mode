;;; sage-shell-mode.el --- A front-end for Sage Math -*- lexical-binding: t -*-

;; Copyright (C) 2012 - 2016 Sho Takemori.
;; Author: Sho Takemori <stakemorii@gmail.com>
;; URL: https://github.com/sagemath/sage-shell-mode
;; Package-Requires: ((cl-lib "0.5") (emacs "24.1") (let-alist "1.0.4") (deferred "0.4.0"))
;; Keywords: languages, processes
;; Version: 0.2.1

;;; License
;; This program is free software; you can redistribute it and/or modify
;; it under the terms of the GNU General Public License as published by
;; the Free Software Foundation, either version 3 of the License, or
;; (at your option) any later version.

;; This program is distributed in the hope that it will be useful,
;; but WITHOUT ANY WARRANTY; without even the implied warranty of
;; MERCHANTABILITY or FITNESS FOR A PARTICULAR PURPOSE.  See the
;; GNU General Public License for more details.

;; You should have received a copy of the GNU General Public License
;; along with this program.  If not, see <http://www.gnu.org/licenses/>.

;;; Commentary:

;; This package provides a front end for Sage (http://www.sagemath.org/)
;; and a major mode derived from python-mode (sage-shell-sage-mode).

;; To use this package, check the return value of (executable-find "sage").
;; If (executable-find "sage") is a string, you are ready to use this package.
;; If not, put the following line to ~/.emacs.d/init.el
;; (setq sage-shell-sage-root "/path/to/sage/root_directory")
;; And replace /path/to/sage/root_directory to the path to $SAGE_ROOT.

;; Then you can run Sage process in Emacs by M-x sage-shell-run-sage.
;; You can run multiple Sage processes by M-x sage-shell-run-new-sage.
;; By putting the following line to ~/.emacs.d/init.el,
;; (sage-shell-define-alias)
;; you can run Sage by M-x run-sage instead of M-x sage-shell-run-sage.

;; Please visit https://github.com/sagemath/sage-shell-mode for more
;; infomation.

;;; Code:
;; TODO
;; 1. Disabel auto indent (cf. IPython's issue #9888).
;; 2. Fix sage-shell-edit-exec-command-base when the line is not empty.
;; 3. Add support for simple prompt.
;; 4. Fix sage-shell-edit-exec-command-base when insert-command-p is non-nil.

;; Requireing cl-lib when compile time is necessary in Emacs 24.1 and 24.2
(require 'md5)
(eval-and-compile (require 'cl-lib)
                  (require 'let-alist))
(require 'deferred)
(require 'pcomplete)
(require 'eldoc)

(require 'sage-shell-compat)
(sage-shell-compat--define-aliases)

;;; Global variables for users
(defgroup sage-shell
  nil "Run Sage process in a buffer."
  :group 'languages)

(defgroup sage-shell-sagetex
  nil "Group for SageTeX."
  :group 'sage-shell)

(defcustom sage-shell-sage-root nil
  "SAGE_ROOT directory. If the Sage executable in your PATH
  and (exeutable-find \"sage\") is non-nil, then you do not have
  to set this variable."
  :group 'sage-shell
  :type '(choice (directory :tag "Directory")
                 (const :tag "Not specified" nil)))

(defcustom sage-shell-sage-executable nil
  "Name of the Sage executable. If the Sage executable in your
  PATH and (exeutable-find \"sage\") is non-nil, then you do not
  have to set this variable."
  :group 'sage-shell
  :type '(choice (string :tag "Executable file of Sage")
                 (const :tag "Not specified" nil)))

;;;###autoload
(defvaralias 'sage-shell-command 'sage-shell-sage-executable)

(defcustom sage-shell-input-history-cache-file
  nil
  "If non nil, then `comint-input-ring' is saved to this file when the Sage process exits."
  :group 'sage-shell
  :type '(choice (file :tag "file")
                 (const :tag "Off" nil)))

(defcustom sage-shell-completion-function 'completion-at-point
  "Function used for `sage-shell-complete'."
  :group 'sage-shell
  :type '(choice (const :tag "default" completion-at-point)
                 (const :tag "pcomplete" pcomplete)
                 (const :tag "auto-complete" auto-complete)
                 (const :tag "anything" anything-sage-shell)
                 (const :tag "helm" helm-sage-shell)))

(defcustom sage-shell-help-completion-function 'sage-shell-help1
  "Completion function used for `sage-shell-help'."
  :group 'sage-shell
  :type '(choice
          (const :tag "default" sage-shell-help1)
          (const :tag "anything" anything-sage-shell-describe-object-at-point)
          (const :tag "helm" helm-sage-shell-describe-object-at-point)))


(defcustom sage-shell-use-unicode-banner t
  "Non-nil means use unicode character in Sage's banner."
  :type 'boolean
  :group 'sage-shell)

(defcustom sage-shell-completion-ignore-case nil
  "Non-nil means don't consider case significant in completion."
  :type 'boolean
  :group 'sage-shell)

(defcustom sage-shell-completion-candidate-regexp (rx (1+ (or alnum "_")))
  "Regexp used for collect completions when completion-at-point is called."
  :type 'regexp
  :group 'sage-shell)

(defcustom sage-shell-make-error-link-p t
  "If non-nil and the output contains an error line,
output-filter-function creates a link to the file where the error
is raised."
  :type 'boolean
  :group 'sage-shell)

(defcustom sage-shell-prefer-development-file-p t
  "If non nil, prefer a source file in src directory rather than
site-packages directory."
  :group 'sage-shell
  :type 'boolean)

(defcustom sage-shell-pdb-activate t
  "Non-nil makes  Sage shell enable pdbtracking."
  :type 'boolean
  :group 'sage-shell)

;;; Borrowed from esh-mode.el (eshell).
(defcustom sage-shell-scroll-show-maximum-output t
  "Controls how interpreter output causes window to scroll.
If non-nil, then show the maximum output when the window is scrolled."
  :type 'boolean
  :group 'sage-shell)

(defcustom sage-shell-scroll-to-the-bottom nil
  "Non nil means scrolling to the bottom when sending the input."
  :type 'boolean
  :group 'sage-shell)

(defcustom sage-shell-list-outputs-max-line-num 5
  "Max number of lines of the outputs displayed in the buffer created
by `sage-shell-list-outputs' and other related commands.
Nil means it does not truncate the outputs."
  :type 'integer
  :group 'sage-shell)

(defcustom sage-shell-list-outputs-reversed-order-p t
  "Non nil means outputs ordered by the reversed order."
  :type 'boolean
  :group 'sage-shell)

(defcustom sage-shell-edit-display-function nil
  "This variable handles how the process buffer will be
displayed. If non-nil, this function will be called after sending
the contents of a buffer, a region or a file to the Sage
process."
  :type '(choice (const :tag "default" nil)
                 (const :tag "display-buffer" 'display-buffer)
                 (const :tag "pop-to-buffer" 'pop-to-buffer))
  :group 'sage-shell)

(defcustom sage-shell-inspect-ingnore-classes nil
  "If non-nil, this should be a list of strings.
Each string shoud be a class of Sage. When non-nil instances or methods
of these classes are ignored by `ac-quick-help' and `eldoc'.
If the value is equal to '(\"\"), then it does not ignore anything."
  :group 'sage-shell
  :type '(repeat string))

(defcustom sage-shell-edit-temp-file-header "# -*- coding: utf-8 -*-\n"
  "`sage-shell-edit-send-region', `sage-shell-edit-send-buffer' and related commands use a temporary file.
This string will be inserted to the temporary file before evaluating code."
  :type 'string
  :group 'sage-shell)


(defcustom sage-shell-use-prompt-toolkit nil
  "Non `nil' means the Sage process uses the new prompt of IPython 5."
  :type 'boolean
  :group 'sage-shell)
;; (make-variable-buffer-local 'sage-shell-use-prompt-toolkit)

(defcustom sage-shell-check-ipython-version-on-startup nil
  "Non `nil' means check if `sage-shell-use-prompt-toolkit' is correctly set when starting the Sage process.
The checking is done asyncally."
  :type 'boolean
  :group 'sage-shell)

(defcustom sage-shell-sagetex-pre-latex-command
  "latex -interaction=nonstopmode"
  "This LaTeX command will be called by
`sage-shell-sagetex-compile-file' before loading a .sagetex.sage
file."
  :group 'sage-shell-sagetex
  :type 'string)

(defcustom sage-shell-sagetex-latex-command "latex -interaction=nonstopmode"
  "If `sage-shell-sagetex-auctex-command-name' is nil (by default
it is nil), then this variable is used for
`sage-shell-sagetex-compile-file' after loading a .sagetex.sage
file. It should be a LaTeX command without a file
name. `sage-shell-sagetex-compile-file' will call the LaTeX
command after loading a .sagetex.sage file."
  :group 'sage-shell-sagetex
  :type 'string)

(defcustom sage-shell-sagetex-auctex-command-name nil
  "This variable is for AUCTeX users. If non-nil, it should be a
name of an element of `TeX-command-list', i.e. the first element
of an element of the list. Then the corresponding LaTeX command
will be called after loading a .sagetex.sage file by
`sage-shell-sagetex-compile-file'. If this value is
non-nil, then the value of `sage-shell-sagetex-latex-command'
will be ignored."
  :group 'sage-shell-sagetex
  :type '(choice (const :tag "Not Specified" nil)
                 (string :tag "LaTeX command")))

(defcustom sage-shell-sagetex-add-to-texinputs-p t
  "Non-nil means sage-shell-mode adds
$SAGE_ROOT/local/share/texmf/tex/generic/sagetex/ to TEXINPUTS."
  :type 'boolean
  :group 'sage-shell-sagetex)

;;;###autoload
(defvaralias 'sage-shell-add-to-texinputs-p
  'sage-shell-sagetex-add-to-texinputs-p)

(defcustom sage-shell-sagetex-pop-to-error-buffer t
  "Non-nil means pop to the SageTeX error buffer."
  :type 'boolean
  :group 'sage-shell-sagetex)


(eval-and-compile
  (cond ((fboundp 'setq-local)
         (defmacro sage-shell-setq-local (var val)
           (list 'setq-local var val)))
        (t (defmacro sage-shell-setq-local (var val)
             "Set variable VAR to value VAL in current buffer."
             ;; Can't use backquote here, it's too early in the bootstrap.
             (list 'set (list 'make-local-variable (list 'quote var)) val)))))

;;; Anaphoric macros
(defmacro sage-shell-aand (&rest args)
  "`it' is binded to the last evaluated argument"
  (declare (indent 0) (debug t))
  (cond ((null args) t)
        ((null (cdr args)) (car args))
        (t `(sage-shell-aif ,(car args) (sage-shell-aand ,@(cdr args))))))

(defmacro sage-shell-aif (test-form then-form &rest else-forms)
  " Temporary variable `it' is the result of test-form."
  (declare (indent 2) (debug t))
  `(let ((it ,test-form))
     (if it ,then-form ,@else-forms)))

(defmacro sage-shell-awhen (test-form  &rest then-forms)
  " Temporary variable `it' is the result of test-form."
  (declare (indent 1) (debug t))
  `(let ((it ,test-form))
     (when it ,@then-forms)))

;; utilities
(eval-when-compile
  (defvar sage-shell-gensym-counter 0))
(defvar sage-shell-gensym-counter 0)

(defsubst sage-shell-gensym (&optional prefix)
  "Generate a new uninterned symbol.
The name is made by appending a number to PREFIX, default
\"sage-shell-gensym-\"."
  (if (fboundp 'cl-gensym)
      (cl-gensym prefix)
    (let ((pfix (if (stringp prefix) prefix "sage-shell-gensym-"))
          (num (if (integerp prefix) prefix
                 (prog1 sage-shell-gensym-counter
                   (cl-incf sage-shell-gensym-counter)))))
      (make-symbol (format "%s%d" pfix num)))))

(defsubst sage-shell-in (elt seq)
  (if (member elt seq) elt))

(defun sage-shell-remove-if (pred seq)
  (if (fboundp 'cl-remove-if)
      (cl-remove-if pred seq)
    (cl-loop for a in seq
             unless (funcall pred a)
             collect a)))

(defsubst sage-shell-nthcar-and-rest (m l)
  (cl-loop for i from 0 to (1- m)
           for a on l
           collect (car a) into x
           finally (return (cons x a))))

(defsubst sage-shell-group (l &optional n)
  (let ((r l)
        (a nil)
        (n (or n 2))
        (res nil))
    (while r
      (setq a (sage-shell-nthcar-and-rest n r)
            r (cdr a))
      (push (car a) res))
    (nreverse res)))

(defmacro sage-shell-if-let* (varlist test-form then-form &rest else-forms)
  "VARLIST is like varlist of let*."
  (declare (indent 3) (debug t))
  `(let* ,varlist
     (if ,test-form
         ,then-form
       ,@else-forms)))

(defmacro sage-shell-when-let* (varlist test-form &rest then-forms)
  "VARLIST is like varlist of let*."
  (declare (indent 2) (debug t))
  `(let* ,varlist
     (when ,test-form
       ,@then-forms)))

(defmacro sage-shell-unless-let* (varlist test-form &rest then-forms)
  "VARLIST is like varlist of let*."
  (declare (indent 2) (debug t))
  `(let* ,varlist
     (unless ,test-form
       ,@then-forms)))

(defmacro sage-shell-acond (&rest clauses)
  (if (null clauses)
      nil
    (let ((cl1 (car clauses))
          (sym (sage-shell-gensym "sage-shell")))
      `(let ((,sym ,(car cl1)))
         (if ,sym
             (let ((it ,sym)) ,@(cdr cl1))
           (sage-shell-acond ,@(cdr clauses)))))))

(cl-defmacro sage-shell-with-gensym ((&rest names) &rest body)
  (declare (indent 1) (debug t))
  `(let ,(cl-loop for n in names collect `(,n (sage-shell-gensym "sage-shell")))
     ,@body))

(defmacro sage-shell-define-keys (keymap &rest defs)
  (declare (indent 1))
  (append (list 'progn)
          (cl-loop for i from 0 to (1- (/ (length defs) 2))
                   collect
                   `(define-key
                      ,keymap
                      (kbd ,(nth (* 2 i) defs))
                      ,(nth (1+ (* 2 i)) defs)))))

(defmacro sage-shell-as-soon-as (form &rest body)
  (declare (indent 1))
  (let ((sym (sage-shell-gensym "sage-shell")))
    `(cond (,form (progn ,@body))
           (t (let ((,sym nil))
                (setq ,sym
                      (run-with-timer
                       0.01 0.01
                       (lambda () (condition-case err-var
                                      (when ,form
                                        (unwind-protect
                                            (progn ,@body)
                                          (cancel-timer ,sym)))
                                    (error (cancel-timer ,sym)
                                           (signal (car err-var)
                                                   (cdr err-var))))))))))))

(defmacro sage-shell-substitute-key-def (old-command new-command
                                                     search-keymap
                                                     def-keymap
                                                     &rest default-keys)
  `(sage-shell-aif (where-is-internal ',old-command ,search-keymap)
       (cl-loop for key in it
                do (define-key ,def-keymap key ',new-command))
     (cl-loop for key in (list ,@default-keys)
              do (define-key ,def-keymap key ',new-command))))

(defun sage-shell-get-value (value-or-func &rest args)
  "If VALUE-OR-FUNC is a function, then this returns the value
returned from the function, otherwise, this returns it self. "
  (if (functionp value-or-func)
      (apply value-or-func args)
    value-or-func))


(defsubst sage-shell-line-beginning-position ()
  (let ((inhibit-field-text-motion t))
    (line-beginning-position)))

(defmacro sage-shell-with-current-buffer-safe (buf-maybe &rest body)
  (declare (indent 1))
  `(when (and (buffer-live-p ,buf-maybe)
              (get-buffer ,buf-maybe))
     (with-current-buffer (get-buffer ,buf-maybe)
       ,@body)))

(defmacro sage-shell-if-process-alive (then-form &optional else-form)
  (declare (indent 0))
  `(if (and sage-shell-process-buffer
            (get-buffer-process sage-shell-process-buffer))
       ,then-form
     ,else-form))

(defmacro sage-shell-when-process-alive (&rest body)
  (declare (indent 0))
  `(sage-shell-if-process-alive
     (progn
       ,@body)))

(defsubst sage-shell-goto-line (n)
  (goto-char (point-min))
  (forward-line (1- n)))

(defun sage-shell-trim-right (s)
  (if (string-match (rx (1+ (or whitespace "\n")) buffer-end) s)
      (replace-match "" t t s)
    s))

(defun sage-shell-trim-left (s)
  (if (string-match (rx buffer-start (1+ (or whitespace "\n"))) s)
      (replace-match "" t t s)
    s))

(defmacro sage-shell-labels (bindings &rest body)
  (declare (indent 1) (debug cl-flet))
  (let ((labels-sym (if (string< emacs-version "24.3")
                        'labels
                      'cl-labels)))
    `(,labels-sym ,bindings
                  ,@body)))

(defmacro sage-shell-->> (x form &rest forms)
  (if (not forms)
      (if (sequencep form)
          (append form (list x))
        (list form x))
    `(sage-shell-->> (sage-shell-->> ,x ,form) ,@forms)))

(defmacro sage-shell-with-default-directory (directory &rest body)
  (declare (indent 1) (debug t))
  `(let ((default-directory (or (and ,directory
                                     (file-name-as-directory ,directory))
                                default-directory)))
     ,@body))

(defvar sage-shell-sage-modes '(sage-shell-sage-mode sage-shell-mode))

(defmacro sage-shell-push-elmts (state &rest attributes-values)
  "Push elements and returns new STATE."
  (declare (indent 1))
  `(setq ,state
         (append ,(cons 'list
                        (cl-loop for (a b) in
                                 (sage-shell-group attributes-values)
                                 collect (list 'cons a b)))
                 ,state)))

(defmacro sage-shell-chain (var &rest forms)
  (declare (indent 1))
  (append '(progn)
          (cl-loop for f in forms
                   collect
                   `(setq ,var ,f))))

(defmacro sage-shell-with-selected-window-if-possible (win &rest forms)
  (declare (indent 1))
  `(save-selected-window
     (when (and (windowp ,win)
                (window-live-p ,win))
       (select-window win))
     ,@forms))

;; cl-every raise warnings in Emacs 24.1 and 24.2
(defsubst sage-shell-every (f l)
  (cl-loop for x in l always (funcall f x)))

(defmacro sage-shell-when-emacs25-or-later (&rest body)
  (declare (indent 0))
  (unless (version< emacs-version "25.1")
    `(progn ,@body)))

;; Copied from pdf-tools
(cl-deftype sage-shell-list-of (type)
  `(satisfies
    (lambda (l)
      (and (listp l)
           (sage-shell-every
            (lambda (x)
              ;; Calling cl-typep raises warning in Emacs 24.
              (with-no-warnings
                (cl-typep x ',type)))
            l)))))

(cl-deftype sage-shell-alist-of (key-type val-type)
  `(satisfies
    (lambda (l)
      (and (listp l)
           (sage-shell-every
            (lambda (x)
              (with-no-warnings
                (and (cl-typep (car x) ',key-type)
                     (cl-typep (cdr x) ',val-type))))
            l)))))


;;; sage-shell
(defvar sage-shell-interfaces-other-interfaces
  '("axiom"
    "gap"
    "gap3"
    "giac"
    "gp"
    "mathematica"
    "gnuplot"
    "kash"
    "magma"
    "maple"
    "maxima"
    "matlab"
    "mathematica"
    "mwrank"
    "octave"
    "pari"
    "r"
    "singular"))


(defvar sage-shell-exec-path-error-msg
  (concat "Please set `sage-shell-sage-root' or"
          " `sage-shell-sage-executable' correctly."))

(defvar sage-shell-sage-root--cached nil)
(defun sage-shell-sage-root ()
  (or (sage-shell-aif sage-shell-sage-root
          (file-name-as-directory (expand-file-name it)))
      sage-shell-sage-root--cached
      (setq sage-shell-sage-root--cached
            (sage-shell-aif (and (sage-shell-sage-executable)
                                 (executable-find (sage-shell-sage-executable)))
                (sage-shell-->>  it
                                 file-truename
                                 file-name-directory)))))

(defun sage-shell-sage-executable ()
  (or sage-shell-sage-executable
      (if (stringp sage-shell-sage-root)
          (expand-file-name "sage" sage-shell-sage-root)
        (sage-shell-aif (executable-find "sage")
            (file-truename it)))))


(defvar sage-shell-output-finished-regexp-rx
  `(or (and (1+ (and (or "sage:" "sage0:" ">>>" "....:"
                         "(Pdb)" "ipdb>" "(gdb)") (1+ " ")))
            line-end)
       (and (or ,@sage-shell-interfaces-other-interfaces)
            ": " line-end)))

(defvar sage-shell-output-finished-regexp
  (rx-to-string
   `(and line-start ,sage-shell-output-finished-regexp-rx)))

(defvar sage-shell-process-buffer nil)
(make-variable-buffer-local 'sage-shell-process-buffer)

(defvar sage-shell-prompt-regexp
  (rx line-start
      (1+ (and (or "sage:" "sage0:" ">>>" "....:"
                   "(Pdb)" "ipdb>" "(gdb)") " ")))
  "Regular expression matching the Sage prompt.")

(defvar sage-shell--prompt-regexp-no-eol-rx
  `(and (or
         (1+ (and (or "sage:" "sage0:" ">>>" "....:"
                      "(Pdb)" "ipdb>" "(gdb)") " "))
         (and (or ,@sage-shell-interfaces-other-interfaces)
              ": "))))

(defvar sage-shell--prompt-regexp-no-eol
  (rx-to-string
   `(and line-start ,sage-shell--prompt-regexp-no-eol-rx)))

;; cache buffers
(defvar sage-shell-indent-indenting-buffer-name " *sage-indent*")
(defvar sage-shell-output--buffer nil "The output buffer associated
to a process buffer.")
(make-variable-buffer-local 'sage-shell-output--buffer)


(defvar sage-shell-output-filter-finished-hook nil
  "Run after output finished.")
(make-variable-buffer-local 'sage-shell-output-filter-finished-hook)

(defvar sage-shell-redirect-filter-finished-hook nil
  "Run after redirect finished.")
(make-variable-buffer-local 'sage-shell-redirect-filter-finished-hook)


;;; Menu
(defvar sage-shell-in-out-menu-spec
  '("In/Out"
    ["Expand History Before Point" comint-replace-by-expanded-history t]
    ["List Input History" comint-dynamic-list-input-ring t]
    ["Previous Input" comint-previous-input t]
    ["Next Input" sage-shell-next-input t]
    ["Previous Matching Current Input"
     comint-previous-matching-input-from-input t]
    ["Next Matching Current Input" comint-next-matching-input-from-input t]
    ["Previous Matching Input..." comint-previous-matching-input t]
    ["Next Matching Input..." comint-next-matching-input t]
    ["Backward Matching Input..." comint-backward-matching-input t]
    ["Forward Matching Input..." comint-forward-matching-input t]
    ["Isearch Input String Backward..." comint-history-isearch-backward t]
    ["Isearch Input Regexp Backward..."
     comint-history-isearch-backward-regexp t]
    ["Copy Old Input" comint-copy-old-input t]
    ["Kill Current Input" comint-kill-input t]
    ["Show Current Output Group" comint-show-output t]
    ["Show Maximum Output" comint-show-maximum-output t]
    ["Backward Output Group" comint-previous-prompt t]
    ["Forward Output Group" comint-next-prompt t]
    ["Write Current Output Group to File" comint-write-output t]
    ["Append Current Output Group to File" comint-append-output-to-file t]
    ["Delete Current Output Group" comint-delete-output t]))
(defvar sage-shell-singal-menu-spec
  '("Signals"
    ["EOF"    sage-shell-send-eof t]
    ["KILL"   comint-kill-subjob t]
    ["QUIT"   comint-quit-subjob t]
    ["CONT"   comint-continue-subjob t]
    ["STOP"   comint-stop-subjob t]
    ["BREAK"  comint-interrupt-subjob t]))
(defvar sage-shell-menu-spec
  `("Sage"
    ,sage-shell-in-out-menu-spec
    ,sage-shell-singal-menu-spec))

(defvar sage-shell-menu-defined-p nil)

(defvar sage-shell-output-finished-p nil)
(make-variable-buffer-local 'sage-shell-output-finished-p)

(cl-defun sage-shell-output-finished-p
    (&optional (buffer sage-shell-process-buffer))
  (buffer-local-value 'sage-shell-output-finished-p buffer))

(defun sage-shell-output-buffer ()
  "The output buffer associated to the process buffer"
  (sage-shell-with-current-buffer-safe sage-shell-process-buffer
    (cond ((and (bufferp sage-shell-output--buffer)
                (buffer-live-p sage-shell-output--buffer))
           sage-shell-output--buffer)
          (t (setq sage-shell-output--buffer
                   (get-buffer-create (format " *sage-output-%s*" (buffer-name))))))))

;;; Borrowed from Gallina's pyhon.el.
(defvar sage-shell-mode-syntax-table
  (let ((table (make-syntax-table)))
    ;; Give punctuation syntax to ASCII that normally has symbol
    ;; syntax or has word syntax and isn't a letter.
    (let ((symbol (string-to-syntax "_"))
          (sst (standard-syntax-table)))
      (dotimes (i 128)
        (unless (= i ?_)
          (if (equal symbol (aref sst i))
              (modify-syntax-entry i "." table)))))
    (modify-syntax-entry ?$ "." table)
    (modify-syntax-entry ?% "." table)
    ;; exceptions
    (modify-syntax-entry ?# "<" table)
    (modify-syntax-entry ?\n ">" table)
    (modify-syntax-entry ?' "\"" table)
    (modify-syntax-entry ?` "$" table)
    table))

(define-derived-mode sage-shell-mode comint-mode
  "Sage-repl" "Execute Sage commands interactively."

  (set-syntax-table sage-shell-mode-syntax-table)
  (set (make-local-variable 'completion-ignore-case)
       sage-shell-completion-ignore-case)
  (setq font-lock-defaults '(sage-shell-font-lock-keywords
                             nil nil nil beginning-of-line))
  (setq sage-shell-process-buffer (current-buffer))
  (setq comint-prompt-regexp
        (concat "^"
                (regexp-opt
                 (append (mapcar (lambda (x) (concat x ":"))
                                 sage-shell-interfaces-other-interfaces)
                         '("sage:" "sage0:" ">>>" "....:"
                           "(Pdb)" "ipdb>" "(gdb)"))))
        comint-prompt-read-only t
        comint-input-ring-file-name sage-shell-input-history-cache-file)
  (set (make-local-variable 'comint-redirect-finished-regexp)
       comint-prompt-regexp)
  (comint-read-input-ring t)

  (set (make-local-variable 'comint-redirect-completed) t)
  (set (make-local-variable 'parse-sexp-lookup-properties) t)
  (set (make-local-variable 'font-lock-syntactic-face-function)
       (lambda (state)
         (cond ((nth 3 state) font-lock-string-face)
               ((get-text-property (point) 'field) 'default)
               ((save-excursion
                  (beginning-of-line)
                  (re-search-forward "#" (line-end-position) t))
                font-lock-comment-face)
               (t 'default))))
  (set (make-local-variable 'comint-use-prompt-regexp) t)
  (set (make-local-variable 'comment-start) "# ")
  (set (make-local-variable 'comment-start-skip) "^[ \t]*#+ *")
  (set (make-local-variable 'comint-output-filter-functions)
       (remove 'comint-postoutput-scroll-to-bottom
               comint-output-filter-functions))
  (set (make-local-variable 'eldoc-documentation-function)
       #'sage-shell-eldoc-function)
  (set (make-local-variable 'yank-excluded-properties)
       (cons 'syntax-table yank-excluded-properties))
  (when sage-shell-scroll-show-maximum-output
    (set (make-local-variable 'scroll-conservatively) 1000))
  ;; Ignore duplicates in command history
  (setq comint-input-ignoredups t)
  (add-hook 'completion-at-point-functions
            'sage-shell-completion-at-point-func nil t)
  (unless sage-shell-menu-defined-p
    (easy-menu-define sage-shell-menu
      sage-shell-mode-map "sage-shell menu"
      sage-shell-menu-spec)
    (setq sage-shell-menu-defined-p t))

  ;; Run init functions after Sage loaded.
  (add-to-list 'sage-shell-output-filter-finished-hook
               (lambda () (sage-shell-after-init-function
                           sage-shell-process-buffer)))
  (sage-shell-pcomplete-setup)
  ;; ansi-color-process-output may cause an error.
  (remove-hook 'comint-output-filter-functions
               'ansi-color-process-output t)
  (add-hook 'sage-shell-process-exit-hook
            #'sage-shell--after-send-eof-func nil t)
  (add-hook 'kill-buffer-hook
            #'sage-shell--kill-buffer-func nil t))

(defvar sage-shell-mode-hook nil "Hook run when entering Sage Shell mode.")

(defun sage-shell-interrupt-subjob ()
  "Interrupt the current subjob."
  (interactive)
  (unless comint-redirect-completed
    (sage-shell-redirect-cleanup)
    (setq comint-redirect-completed t))
  (sage-shell-prepare-for-send)
  (if sage-shell-use-prompt-toolkit
      (progn
        (let* ((bol (line-beginning-position))
               (eol (line-end-position))
               (line (buffer-substring-no-properties bol eol))
               (proc (get-buffer-process (current-buffer))))
          (add-hook 'sage-shell--pre-output-filter-hook
                    (lambda () (let ((inhibit-redisplay t))
                             (delete-region bol eol))))
          (process-send-string proc (concat line ""))
          ;; Delete whitespaces
          (add-hook 'sage-shell--post-output-filter-hook
                    (lambda ()
                      (delete-region (point) (point-max))))))
    (comint-interrupt-subjob)))

(sage-shell-define-keys sage-shell-mode-map
  "TAB" 'sage-shell-tab-command
  "C-d" 'sage-shell-delchar-or-maybe-eof
  "RET" 'sage-shell-send-input
  "C-c C-i" 'sage-shell-complete
  "C-c C-h" 'sage-shell-help
  "C-c C-l" 'sage-shell-load-file
  "C-c M-o" 'sage-shell-clear-current-buffer
  "C-c o" 'sage-shell-list-outputs
  "C-c M-w" 'sage-shell-copy-previous-output-to-kill-ring)

(define-key sage-shell-mode-map [remap comint-next-input]
  'sage-shell-next-input)

(define-key sage-shell-mode-map [remap comint-delete-output]
  'sage-shell-delete-output)

(define-key sage-shell-mode-map [remap comint-interrupt-subjob]
  'sage-shell-interrupt-subjob)

(defun sage-shell-delchar-or-maybe-eof (arg)
  "Delete ARG characters forward or send an EOF to Sage process.
Sends an EOF only if point is at the end of the buffer and there is no input. "
  (interactive "p")
  (let ((proc (get-buffer-process (current-buffer))))
    (if (and proc (eobp) (= (point) (marker-position (process-mark proc)))
             (sage-shell-redirect-finished-p))
        (sage-shell-send-eof)
      (delete-char arg))))

(defun sage-shell-send-eof ()
  "Send an EOF to the current buffer's process."
  (interactive)
  (sage-shell-comint-send-input t t)
  (process-send-eof))

(defun sage-shell--after-send-eof-func ()
  ;; kill cache buffes
  (cl-loop for bufn in (list (sage-shell-output-buffer)
                             sage-shell-indent-indenting-buffer-name)
           if (get-buffer bufn)
           do (kill-buffer bufn))

  ;; write comint-input-ring
  (comint-write-input-ring))

(defun sage-shell-ido-input-history ()
  (interactive)
  (insert (ido-completing-read "Input history: "
                               (ring-elements comint-input-ring))))

;; comint.el uses comint-input-ring-index for the input history, but
;; comint-send-input sets it to nil. So we need another global variable.
(defvar sage-shell-input-ring-index nil)
(make-variable-buffer-local 'sage-shell-input-ring-index)
(defun sage-shell-next-input (arg)
  "Cycles through forward input history. This command enables inserting
succesive lines in history."
  (interactive "*p")
  (cond
   (comint-input-ring-index (comint-next-input arg))
   ((not sage-shell-input-ring-index))
   (t (comint-previous-input (+ (- arg) 2 sage-shell-input-ring-index))
      (setq comint-input-ring-index
            (+ (- arg) 1 sage-shell-input-ring-index)))))


(defun sage-shell--make-buf-if-needed (buf-maybe)
  (cond ((or (stringp buf-maybe) (bufferp buf-maybe))
         (get-buffer-create buf-maybe))
        (t (sage-shell-output-buffer))))

(defun sage-shell-send-command-sync
    (command &optional process-buffer output-buffer to-string raw)
  "internal function"
  (sage-shell-run-cell-raw-output
   command :sync t
   :process-buffer process-buffer
   :output-buffer output-buffer
   :to-string to-string
   :raw raw))

(defun sage-shell-wait-for-redirection-to-complete
    (&optional msec process-buffer)
  (let ((msec (or msec 1))
        (proc-buf (or process-buffer sage-shell-process-buffer)))
    (sage-shell-awhen (get-buffer proc-buf)
      (with-current-buffer it
        (while (null comint-redirect-completed)
          (accept-process-output nil 0 msec))))))

(cl-defstruct sage-shell-output-stct
  output success)

(defun sage-shell-eval-state (raw-output)
  "Parse output of run_cell_and_print_state."
  (let* ((success-str (substring-no-properties raw-output -2 -1))
         (output (substring-no-properties raw-output 0 -2))
         (success (cond ((string= success-str "0")
                         t)
                        ((string= success-str "1")
                         nil)
                        (t (error "Invalid output.")))))
    (make-sage-shell-output-stct
     :success success
     :output output)))



(cl-defun sage-shell-run-cell (cell &key callback
                                    output-buffer
                                    process-buffer
                                    sync)
  (cl-check-type callback (or null function))
  (cl-check-type process-buffer (or null string buffer))
  (cl-check-type output-buffer (or null string buffer))
  (cl-check-type cell string)
  (let ((evaluator (sage-shell-py-mod-func "run_cell_and_print_state"))
        (callback (when (functionp callback)
                    (lambda (output)
                      (funcall callback (sage-shell-eval-state output))))))
    (sage-shell-run-cell-raw-output cell
                                    :output-buffer output-buffer
                                    :process-buffer process-buffer
                                    :sync sync
                                    :evaluator evaluator
                                    :callback callback)))

(defmacro sage-shell-after-redirect-finished (&rest body)
  (declare (indent 0))
  `(cond ((sage-shell-redirect-finished-p)
          (with-current-buffer sage-shell-process-buffer
            (progn ,@body)))
         (t (with-current-buffer sage-shell-process-buffer
              (add-to-list 'sage-shell-redirect-filter-finished-hook
                           (lambda () ,@body))))))

(defmacro sage-shell-push-to-redirect-finished-hook (&rest body)
  (declare (indent 0))
  `(with-current-buffer sage-shell-process-buffer
     (push (lambda () ,@body)
           sage-shell-redirect-filter-finished-hook)))

(cl-defun sage-shell-run-cell-raw-output (cell &key callback
                                               process-buffer
                                               output-buffer
                                               sync
                                               raw
                                               evaluator
                                               evaluator-key-args
                                               to-string)
  "CELL is a string which will be sent to the proces buffer,
When non-nil, CALLBACK should be a function and will be called if the
evaluation completes. The output will be passed as its argument.
If RAW is non-nil, CELL will be sent by process-send-string directly.
Otherwise return value of `sage-shell--make-exec-cmd' is used.
If EVALUATOR is non-nil, it should be a Python function with three arguments
which is similar to emacs_sage_shell.run_cell_and_print_msg_id."
  (cl-check-type cell string)
  (cl-check-type callback (or null function))
  (cl-check-type process-buffer (or null string buffer))
  (cl-check-type output-buffer (or null string buffer))
  (cl-check-type evaluator (or null string))
  (sage-shell-when-emacs25-or-later
    (cl-check-type evaluator-key-args (sage-shell-alist-of string string)))
  (unless (and (bufferp sage-shell-process-buffer)
               (buffer-live-p sage-shell-process-buffer)
               (get-buffer-process sage-shell-process-buffer))
    (setq sage-shell-process-buffer (get-buffer process-buffer)))
  (let ((proc-buf sage-shell-process-buffer)
        (out-buf (sage-shell--make-buf-if-needed output-buffer))
        ;; If to-string is non-nil sync should be non-nil
        (sync (if to-string t sync)))

    (with-current-buffer proc-buf
      (sage-shell-wait-for-redirection-to-complete))

    (with-current-buffer out-buf
      (erase-buffer))

    (when (functionp callback)
      (sage-shell-push-to-redirect-finished-hook
       (let ((raw-output
              (sage-shell--redirect-get-buffer-string out-buf)))
         (funcall callback raw-output))))

    (with-current-buffer proc-buf
      (sage-shell-redirect-setup out-buf proc-buf raw)
      (process-send-string
       proc-buf (sage-shell--make-exec-cmd
                 cell raw evaluator evaluator-key-args))
      (when sync
        (sage-shell-wait-for-redirection-to-complete)))

    (when to-string
      (sage-shell--redirect-get-buffer-string out-buf))))

(defvar sage-shell--redirection-msg-id nil)

(defun sage-shell--redirect-get-buffer-string (output-buffer)
  (with-current-buffer output-buffer
    (buffer-string)))


(defun sage-shell-send-command
    (command &optional process-buffer output-buffer sync raw)
  "Send COMMAND to PROCESS-BUFFER's process.  PROCESS-BUFFER is a
buffer where process is alive.  If OUTPUT-BUFFER is the exisiting
bufffer then the out put is inserted to the buffer. Otherwise
output buffer is the return value of `sage-shell-output-buffer'.
When sync is nill this return a lambda function to get the result."
  (let* ((output nil)
         (res-func (lambda () output))
         (output-buffer (sage-shell--make-buf-if-needed output-buffer))
         (callback
          (unless sync
            (lambda (x)
              (setq output x)))))
    (sage-shell-run-cell-raw-output
     command
     :process-buffer process-buffer
     :output-buffer output-buffer
     :callback callback
     :sync sync
     :raw raw)
    (unless sync res-func)))


(defun sage-shell--rdct-msg-id-start (msg-id)
  (concat msg-id "start"))

(defun sage-shell--rdct-msg-id-end (msg-id)
  (concat msg-id "end"))

(defun sage-shell--make-exec-cmd (raw-cmd
                                  raw
                                  &optional
                                  evaluator
                                  evaluator-key-args)
  (if raw
      (format "%s\n" raw-cmd)
    (let ((evaluator
           (or evaluator (sage-shell-py-mod-func "run_cell_and_print_msg_id"))))
      (format "%s(\"%s\", '%s', '%s'%s)\n"
              evaluator
              (sage-shell-escepe-string raw-cmd)
              (sage-shell--rdct-msg-id-start
               sage-shell--redirection-msg-id)
              (sage-shell--rdct-msg-id-end
               sage-shell--redirection-msg-id)
              (sage-shell-aif evaluator-key-args
                  (concat ", "
                          (mapconcat
                           (lambda (x) (format "%s=%s" (car x) (cdr x)))
                           it ", "))
                "")))))

(defun sage-shell-send-command-to-string (command &optional process-buffer raw)
  "Send process to command and return output as string."
  (sage-shell-send-command-sync command process-buffer nil t raw))

(defvar sage-shell-run-history nil "sage command history.")

(defvar sage-shell-python-module "_emacs_sage_shell"
  "Name of the python module.")

(defconst sage-shell-python-module-true-name "emacs_sage_shell")

(defun sage-shell-py-mod-func (funcname)
  (format "%s.%s" sage-shell-python-module
          funcname))

(defvar sage-shell-python-script-directory
  (if load-file-name
      (file-name-directory load-file-name)
    default-directory))

(let ((f (expand-file-name
          (format "%s.py" sage-shell-python-module-true-name)
          sage-shell-python-script-directory)))
  (unless (or (file-exists-p f)
              (file-exists-p (concat f "c")))
    (error (format "Cannot find the module %s"
                   sage-shell-python-module-true-name))))

(defun sage-shell-remove-trailing-slash (s)
  (if (string-match (rx "/" eol) s)
      (substring s 0 -1)
    s))

(defvar sage-shell-init-command-list
  (list
   (format "import %s as %s"
           sage-shell-python-module-true-name
           sage-shell-python-module)
   (format "sys.path.append('%s')"
           (sage-shell-remove-trailing-slash
            sage-shell-python-script-directory)))
  "Sage command list evaluated after loading Sage.")

(defvar sage-shell-term-name "emacs"
  "Name to use for TERM.")

(defun sage-shell--kill-buffer-func ()
  "Purpose of this function is to run
`sage-shell--after-send-eof-func' even if the process buffer is killed."
  (let ((proc (get-buffer-process (current-buffer))))
    (when (and proc (process-live-p proc))
      (sage-shell--after-send-eof-func))))

(defvar sage-shell-process-exit-hook nil
  "List of functions to be called after the Sage process exits.")

(defun sage-shell--process-sentinel-generator (default-sentinel)
  (lambda (proc msg)
    (funcall default-sentinel proc msg)
    (unless (process-live-p proc)
      (let ((buf (process-buffer proc)))
        (when (buffer-live-p buf)
          (with-current-buffer (process-buffer proc)
            (run-hooks 'sage-shell-process-exit-hook)))))))

(defun sage-shell-start-sage-process (cmd buffer)
  (if sage-shell-use-prompt-toolkit
      (sage-shell--start-sage-process-prompt-toolkit cmd buffer)
    (sage-shell--start-sage-process-readline cmd buffer))
  (let* ((proc (get-buffer-process buffer))
         (default-sentinel (process-sentinel proc)))
    (set-process-sentinel
     proc
     (sage-shell--process-sentinel-generator default-sentinel)))
  (when sage-shell-check-ipython-version-on-startup
    (sage-shell-check-ipython-version
     " To disable this checking, set `sage-shell-check-ipython-version-on-startup' to `nil'.")))

(defun sage-shell--start-sage-process-prompt-toolkit (cmd buffer)
  (let* ((cmdlist (split-string cmd))
         (win (selected-window))
         (win-size
          (if (equal (window-buffer win) buffer)
              (sage-shell--window-size win)
            (save-window-excursion
              (let ((win (display-buffer buffer)))
                (sage-shell--window-size win))))))
    (apply 'make-comint-in-buffer "Sage" buffer
           "/bin/sh"
           nil
           "-c"
           (format "TERM=%s; stty -nl echo rows %d columns %d sane 2>/dev/null;\
if [ $1 = .. ]; then shift; fi; exec \"$@\""
                   sage-shell-term-name (cdr win-size) (car win-size))
           ".."
           (car cmdlist) (cdr cmdlist))
    (let ((proc (get-buffer-process buffer)))
      (process-put proc 'sage-shell-win-height (cdr win-size))
      (process-put proc 'sage-shell-win-width (car win-size)))))

(defun sage-shell--start-sage-process-readline (cmd buffer)
  (let ((cmdlist (split-string cmd)))
    (apply 'make-comint-in-buffer "Sage" buffer
           (car cmdlist) nil (cdr cmdlist))))

(defvar sage-shell-init-finished-p nil)
(make-variable-buffer-local 'sage-shell-init-finished-p)

(defvar sage-shell-check--sage-root-ok nil)

(defun sage-shell-after-init-function (buffer)
  "Runs after starting Sage"
  (sage-shell-run-cell-raw-output
   (sage-shell-join-command
    (sage-shell-aif sage-shell-inspect-ingnore-classes
        (let ((cmd (format "%s.ignore_classes = [%s]"
                           sage-shell-python-module
                           (mapconcat 'identity it ", "))))
          (cons cmd sage-shell-init-command-list))
      sage-shell-init-command-list))
   :process-buffer buffer :sync t :raw t)
  (setq sage-shell-init-finished-p t)
  (unless (sage-shell-check--sage-root)
    ;; Fix (sage-shell-sage-root)
    (setq sage-shell-sage-root--cached
          (let* ((s (sage-shell-send-command-to-string
                     (format "%s()"
                             (sage-shell-py-mod-func "print_sage_root"))))
                 (s1 (replace-regexp-in-string "
" "" s)))
            (if (string-match (rx "/" eol) s1)
                s1
              (concat s1 "/"))))
<<<<<<< HEAD
    (setq sage-shell:check--sage-root-ok t))
  (when sage-shell-sagetex:add-to-texinputs-p
    (sage-shell-sagetex:add-to-texinputs))
=======
    (setq sage-shell-check--sage-root-ok t))
  (when sage-shell-sagetex-add-to-texinputs-p
    (sage-shell-sagetex-add-to-texinputs))
>>>>>>> aad16bad
  (let ((win (get-buffer-window buffer)))
    (when win
      (with-selected-window win
        (goto-char (process-mark (get-buffer-process
                                  buffer)))))))

<<<<<<< HEAD
(defun sage-shell:check--sage-root ()
  (or sage-shell:check--sage-root-ok
      (setq sage-shell:check--sage-root-ok
            (when (sage-shell:check--sage-root1)
=======
(defun sage-shell-check--sage-root ()
  (or sage-shell-check--sage-root-ok
      (setq sage-shell-check--sage-root-ok
            (when (sage-shell-check--sage-root1)
>>>>>>> aad16bad
              t))))

(defun sage-shell-check--sage-root1 ()
  "Check (sage-shell-sage-root)."
  (and (cl-loop for a in '("devel" "src")
                for d = (expand-file-name a (sage-shell-sage-root))
                thereis (and (file-exists-p d)
                             (file-directory-p d)))
       (let ((ver-txt (expand-file-name "VERSION.txt" (sage-shell-sage-root))))
         (and (file-exists-p ver-txt)
              (with-temp-buffer
                (insert-file-contents-literally ver-txt)
                (goto-char (point-min))
                (let ((case-fold-search nil))
                  (re-search-forward (rx bow "Sage" eow) nil t)))))))

(defun sage-shell--shell-buf-name-new-num (&optional host-name)
  (let ((num 0))
    (while (get-buffer (sage-shell--shell-buffer-name num host-name))
      (setq num (1+ num)))
    num))

(defun sage-shell--shell-buffer-name (&optional num host-name)
  (let ((num-s (if (and num (/= num 0)) (format "<%d>" num) ""))
        (host-name-s (if host-name (format "@%s" host-name) "")))
    (format "*Sage%s%s*" num-s host-name-s)))

(defun sage-shell-shell-buffer-name (new &optional host-name)
  (cond (new (let ((num (sage-shell--shell-buf-name-new-num host-name)))
               (sage-shell--shell-buffer-name num host-name)))
        (t (sage-shell--shell-buffer-name))))

(defun sage-shell-read-command ()
  (unless (and (sage-shell-sage-executable)
               (executable-find (sage-shell-sage-executable)))
    (error sage-shell-exec-path-error-msg))
  (let ((lst (split-string
              (read-from-minibuffer "Run sage (like this): "
                                    "sage" nil nil 'sage-shell-run-history
                                    "sage") " ")))
    (format "%s %s" (sage-shell-sage-executable)
            (mapconcat 'identity (cdr lst) " "))))

(cl-defun sage-shell-run (cmd new &key
                              (switch-function 'switch-to-buffer)
                              buffer-name)
  "Running Sage function internal.
SIWTCH-FUNCTION is 'no-switch, or a function with one
argument. If buffer-name is non-nil, it will be the buffer name of the process buffer."
  (let ((buf (get-buffer-create (if (stringp buffer-name)
                                    buffer-name
                                  (sage-shell-shell-buffer-name new))))
        (cur-buf (current-buffer)))
    (when (and sage-shell-use-prompt-toolkit (version< emacs-version "24.4"))
      (error "Please use Emacs 24.4 or later."))
    (cond ((eq switch-function 'no-switch)
           (switch-to-buffer cur-buf))
          (t (funcall switch-function buf)))

    (unless (get-buffer-process buf)
      (sage-shell-start-sage-process cmd buf)
      (with-current-buffer buf

        (let ((proc (get-buffer-process buf)))
          (set-process-filter proc 'sage-shell-output-filter)
          ;; Don't call window--adjust-process-windows in windows.el
          ;; It calls the process-filter and modify the output buffer.
          (when sage-shell-use-prompt-toolkit
            (process-put proc 'adjust-window-size-function (lambda (_proc _win) nil)))
          (sage-shell-mode))))
    ;; Tell the process the window size for Ipython5's newprompt
    (when sage-shell-use-prompt-toolkit
      (sage-shell--adjust-window-size)
      (add-hook 'window-configuration-change-hook
                'sage-shell--adjust-window-size))
    buf))

;;;###autoload
(defun sage-shell-run-sage (cmd)
  (interactive (list (sage-shell-read-command)))
  (sage-shell-run cmd nil))

;;;###autoload
(defun sage-shell-run-new-sage (cmd)
  (interactive (list (sage-shell-read-command)))
  (sage-shell-run cmd t))

(defun sage-shell-restart-sage (cmd)
  "Restart the Sage process. If there are multiple Sage processes, then this
function asks which process is to be restarted."
  (interactive (list (sage-shell-read-command)))
  (sage-shell-edit-set-sage-proc-buf-internal
   nil t (concat
          "There are multiple Sage processes. "
          "Please select the process buffer to be restarted: "))
  (let* ((buf sage-shell-process-buffer)
         (proc (get-buffer-process buf)))
    (with-current-buffer buf
      (add-hook 'sage-shell-process-exit-hook
                (lambda ()
                  (sage-shell-run cmd nil
                                  :buffer-name (buffer-name buf)
                                  :switch-function 'display-buffer))
                t t)
      (process-send-eof proc))))

(defun sage-shell-check-ipython-version (&optional startup-msg)
  "Check IPython version and check if sage-shell-use-prompt-toolkit is correctly set."
  (interactive)
  (message "Checking IPython version...")
  (deferred:$
    (deferred:process
      (sage-shell-sage-executable)
      "-c" "import IPython; print IPython.version_info[0]")
    (deferred:nextc it
      (lambda (x)
        (message (concat
                  "Checking IPython version... Done."
                  startup-msg))
        (let ((version (string-to-number (sage-shell-trim-right x)))
              (msg nil))
          (cond ((and (< version 5) sage-shell-use-prompt-toolkit)
                 (setq msg
                       (concat
                        "You should set `sage-shell-use-prompt-toolkit' to nil.\n"
                        "Set it to nil and restart the SageMath process.")))
                ((and (>= version 5) (null sage-shell-use-prompt-toolkit))
                 (setq msg
                       (concat
                        "You should set `sage-shell-use-prompt-toolkit' to t.\n"
                        "Set it to t and restart the SageMath process."))))
          (when msg
            (display-message-or-buffer msg)))))))

(defun sage-shell-tab-command ()
  (interactive)
  (cond
   ((and
     (null sage-shell-use-prompt-toolkit)
     (null (sage-shell-at-top-level-p))
     (looking-back (concat sage-shell-prompt-regexp " *")
                   (sage-shell-line-beginning-position)))
    (sage-shell-indent-indent-line))
   (t (sage-shell-complete))))

(defvar sage-shell-sage-version nil)
(defun sage-shell-sage-version ()
  (or sage-shell-sage-version
      (let ((str (shell-command-to-string "sage -version")))
        (when (string-match "Sage Version \\([0-9]\\.[0-9]\\)" str)
          (setq sage-shell-sage-version
                (string-to-number (match-string 1 str)))))))

(defvar sage-shell-dot-sage "~/.sage" "DOT_SAGE directory.")

(defun sage-shell-redirect-finished-p ()
  (buffer-local-value 'comint-redirect-completed sage-shell-process-buffer))

(defvar sage-shell-cpl--cands-in-current-session nil
  "A cached list of user defined variables in the Sage process buffer.")
(make-variable-buffer-local 'sage-shell-cpl--cands-in-current-session)

(defvar sage-shell-clear-command-cache-hook nil
  "A hook that runs each time after sage-shell-clear-command-cache is called.")

(defun sage-shell-clear-command-cache ()
  (sage-shell-with-current-buffer-safe sage-shell-process-buffer
    (sage-shell-when-process-alive
      (sage-shell-cpl-set-cmd-lst "sage" nil)
      (setq sage-shell-cpl--cands-in-current-session nil)
      (sage-shell-clear-completion-sync-cached)
      (sage-shell--clear-eldoc-cache)
      (sage-shell-cpl--clear-argspec-cache)
      (run-hooks 'sage-shell-clear-command-cache-hook))))

(defun sage-shell-update-sage-commands ()
  (sage-shell-interfaces-update-cmd-lst "sage"))

(defalias 'sage-shell-load-file 'sage-shell-edit-load-file)
(defalias 'sage-shell-attach-file 'sage-shell-edit-attach-file)
(defalias 'sage-shell-help-send-current-line 'sage-shell-send-doctest)

(defun sage-shell-send-magic-cmd-base (magic-command objname &optional async)
  "If `async' is nil, return the result as string, otherwise
returns a lamda function with no args to obtain the result."
  (let* ((cmd (format "%%%s %s" magic-command objname)))
    (cond (async (sage-shell-send-command cmd)
                 (lambda ()
                   (sage-shell-with-current-buffer-safe
                       (sage-shell-output-buffer)
                     (buffer-string))))
          (t (sage-shell-send-command-to-string cmd)))))

(defun sage-shell-insert-action (can)
  (let ((beg (sage-shell-word-at-pt-beg)))
    (delete-region beg (point))
    (insert can)))

(defun sage-shell-word-at-pt-beg (&optional pt interface)
  "This can be used in both sage-shell-mode and sage-shell-sage-mode."
  (save-excursion
    (when pt (goto-char pt))
    (let ((chars (sage-shell-interfaces-get
                  (or interface
                      (sage-shell-interfaces-current-interface) "sage")
                  'var-chars)))
      (skip-chars-backward chars) (point))))

(defun sage-shell-word-at-point (&optional pt)
  (buffer-substring (point) (sage-shell-word-at-pt-beg pt)))

(defun sage-shell-help1 ()
  (sage-shell-help-describe-symbol
   (sage-shell-cpl-to-objname-to-send
    ;; This function set the current state.
    (sage-shell-completing-read-commands))))

(defun sage-shell-complete ()
  (interactive)
  (sage-shell-when-process-alive
    (cond
     ((member sage-shell-completion-function '(auto-complete pcomplete))
      (let ((this-command (cl-case sage-shell-completion-function
                            (auto-complete 'auto-complete)
                            (pcomplete 'pcomplete)
                            (t this-command)))
            (last-command
             (if (and (or (eq last-command 'sage-shell-tab-command)
                          (eq last-command 'sage-shell-complete))
                      (eq sage-shell-completion-function 'pcomplete))
                 'pcomplete
               last-command)))
        (call-interactively sage-shell-completion-function)))
     (t (let ((minibuffer-history nil))
          (completion-at-point))))))

(defun sage-shell-help ()
  (interactive)
  (sage-shell-when-process-alive
    (cond ((functionp sage-shell-help-completion-function)
           (funcall sage-shell-help-completion-function))
          (t (sage-shell-help1)))))

(defvar sage-shell-minibuffer-history nil)

(defun sage-shell-completing-read-commands ()
  (completing-read "Sage Objects: "
                   (sage-shell-cpl-candidates-sync)
                   nil nil (sage-shell-word-at-point)
                   sage-shell-minibuffer-history))


;; Copied from sage-mode.el
;;;;;;;;;;;;;;;;;;;;;;;;;;;;;;;;;;;;;;;;;;;;;;;;;;;;;;;;;;;;;;;;;;;;;;;;;;;;;;;;
(defvar sage-shell-site-packages-regexp
  "\\(local/lib/python[0-9.]*/site-packages.*?\\)/sage"
  "Regexp to match sage site-packages files.

Match group 1 will be replaced with devel/sage-branch")
;;;;;;;;;;;;;;;;;;;;;;;;;;;;;;;;;;;;;;;;;;;;;;;;;;;;;;;;;;;;;;;;;;;;;;;;;;;;;;

(defun sage-shell-src-version (filename)
  "If FILENAME is in site-packages, current branch version, else FILENAME."
  (save-match-data
    (let* ((match (string-match sage-shell-site-packages-regexp filename)))
      (sage-shell-aif (and filename match
                           (cl-loop for a in '("devel" "src")
                                    if (file-exists-p
                                        (expand-file-name
                                         a (sage-shell-sage-root)))
                                    return a))
          (let* ((dr (concat (substring filename 0
                                        (match-beginning 1))
                             it))
                 (branch (cond ((string= "devel" it)
                                (or (file-symlink-p (concat dr "/sage"))
                                    "/sage"))
                               (t "")))
                 (base1 (substring filename (match-end 1)))
                 (base (if (string-match (rx "so" eol) base1)
                           (concat (file-name-sans-extension base1) ".pyx")
                         base1)))
            (let ((-fname (concat dr branch base)))
              (if (file-exists-p -fname)
                  -fname
                filename)))
        filename))))

(defun sage-shell-site-package-version (filename)
  "Inverse to `sage-shell-src-version'"
  (cond ((sage-shell-aand
           (string-match (expand-file-name "src/sage/"
                                           (sage-shell-sage-root))
                         filename)
           (= it 0))
         (let* ((python-dir1
                 (expand-file-name "local/lib/python/site-packages/"
                                   (sage-shell-sage-root)))
                (python-dir (if (file-exists-p python-dir1)
                                (file-truename python-dir1)))
                (sfile-name1 (expand-file-name
                              (concat "sage/"
                                      (substring filename (match-end 0)))
                              python-dir)))
           (if (file-exists-p sfile-name1)
               sfile-name1
             filename)))
        (t filename)))

(defun sage-shell-source-file-and-line-num (obj)
  "Return (cons sourcefile line-number)"
  (let ((str (sage-shell-send-command-to-string
              (format "%s(%s)"
                      (sage-shell-py-mod-func "print_source_file_and_line_num")
                      obj))))
    (when (string-match (rx (group (1+ (not (syntax whitespace))))
                            (1+ " ") "*" (1+ " ")
                            (group (1+ num)))
                        str)
      (let ((src-file (match-string 1 str)))
        (cons (if sage-shell-prefer-development-file-p
                  (sage-shell-src-version src-file)
                src-file)
              (string-to-number (match-string 2 str)))))))

(cl-defun sage-shell-find-source-in-view-mode (obj &optional (offset 0))
  (let* ((src-line (sage-shell-source-file-and-line-num obj))
         (src (car-safe src-line))
         (line (cdr-safe src-line))
         (proc-buf sage-shell-process-buffer))
    (if (and src-line
             (file-readable-p src))
        (let* ((buf (find-file-noselect src))
               (win (display-buffer buf)))
          (with-current-buffer buf
            (view-mode 1)
            (select-window win)
            (sage-shell-goto-line line)
            (recenter offset)
            (setq sage-shell-process-buffer proc-buf)))
      (message "Source file not found."))))

(defun sage-shell-join-command (cmds)
  (mapconcat 'identity (reverse cmds) "; "))


(defvar sage-shell--eldoc-syntax-table
  (let ((table (copy-syntax-table sage-shell-mode-syntax-table)))
    (modify-syntax-entry ?\[ " " table)
    (modify-syntax-entry ?\] " " table)
    table))

(defun sage-shell--in-func-call-p (&optional pt limit)
  "Returns a list s.t.
  0: begging of funciton
  1: end of funciton
  2: funciton name
  3: inside string or not"
  (with-syntax-table sage-shell--eldoc-syntax-table
    (let* ((bd (or limit (line-beginning-position)))
           (pt (or pt (point)))
           (pps (parse-partial-sexp bd pt))
           (beg-of-ls (cadr pps)))
      (save-excursion
        (when beg-of-ls
          (goto-char beg-of-ls)
          (skip-chars-backward " " bd)
          (skip-chars-backward
           (concat (sage-shell-interfaces-get "sage" 'var-chars) ".") bd)
          (cond
           ;; Inside tuple
           ((looking-at (rx (0+ whitespace) "("))
            (sage-shell--in-func-call-p nil bd))
           (t (unless (looking-at (rx (0+ whitespace) "."))
                (list (point) beg-of-ls
                      (buffer-substring-no-properties (point) beg-of-ls)
                      (nth 3 pps))))))))))

;; eldoc
(defvar sage-shell--eldoc-cache nil)
(defun sage-shell--clear-eldoc-cache ()
  (setq sage-shell--eldoc-cache nil))
(make-variable-buffer-local 'sage-shell--eldoc-cache)

(when (fboundp #'eldoc-add-command)
  (eldoc-add-command #'sage-shell-tab-command))

(defun sage-shell-eldoc-function ()
  (when (and (sage-shell-redirect-and-output-finished-p)
             (sage-shell-at-top-level-and-in-sage-p))
    (sage-shell--eldoc-function (sage-shell-cpl-parse-current-state))))

(defun sage-shell--eldoc-function (state)
  "Has less state than `sage-shell-eldoc-function'"
  (let* ((func-name (sage-shell-cpl-get state 'in-function-call))
         (base-name (sage-shell-cpl-get state 'in-function-call-base-name))
         (func-end (sage-shell-cpl-get state 'in-function-call-end))
         (buf-args-str (when func-name
                         (buffer-substring-no-properties
                          (1+ func-end)
                          (save-excursion
                            (skip-chars-forward
                             "[a-zA-Z0-9_ =]"
                             (line-end-position))
                            (point)))))
         (s (and func-name
                 (sage-shell--eldoc-function-str
                  func-name
                  (sage-shell-aif base-name (format "'%s'" it) "None"))))
         (keyword-reg (rx bol
                          (0+ whitespace)
                          (group (1+ (or alnum "_")))
                          (0+ whitespace) "=")))
    (when (and func-name s
               (not (string-match (rx "[noargspec]") s))
               (not (string= s "")))
      (let* ((buf-args (sage-shell--eldoc-split-buffer-args buf-args-str))
             (last-arg (car (last buf-args)))
             (beg-end (cond ((string-match keyword-reg last-arg)
                             (sage-shell--eldoc-highlight-beg-end
                              func-name s
                              (match-string 1 last-arg) nil))
                            ((cl-loop for s in buf-args
                                      never (string-match keyword-reg s))
                             (sage-shell--eldoc-highlight-beg-end
                              func-name s nil (1- (length buf-args)))))))
        (if beg-end
            (let ((s-noprop (substring-no-properties s)))
              (add-text-properties (car beg-end)
                                   (cdr beg-end)
                                   '(face eldoc-highlight-function-argument)
                                   s-noprop)
              s-noprop)
          s)))))

(defun sage-shell--eldoc-split-buffer-args (buf-args-str)
  (split-string
   ;; Replace "," inside string or brackets by space.
   (with-temp-buffer
     (with-syntax-table sage-shell-mode-syntax-table
       (insert (replace-regexp-in-string
                (rx "\n") " " buf-args-str))
       (goto-char (point-min))
       (while (re-search-forward (rx ",") nil t)
         (let ((pps (parse-partial-sexp (point-min)
                                        (point))))
           ;; Inside a string, list or tuple.
           (if (or (nth 3 pps)
                   (sage-shell-awhen (nth 1 pps)
                     (memq (char-after it)
                           (list ?\[ ?\())))
               (replace-match " "))))
       (buffer-string))) ","))

(defun sage-shell--eldoc-function-str (func-name base-name)
  (sage-shell-with-current-buffer-safe sage-shell-process-buffer
    (sage-shell-when-process-alive
      (let ((cache (assoc-default func-name sage-shell--eldoc-cache)))
        (cond
         (cache cache)
         ((and (sage-shell-at-top-level-and-in-sage-p)
               (sage-shell-redirect-and-output-finished-p))
          (let* ((res (sage-shell-->>
                       (sage-shell-py-mod-func
                        (format "print_def('%s', base_name=%s)"
                                func-name base-name))
                       sage-shell-send-command-to-string
                       (funcall
                        (lambda (s)
                          (replace-regexp-in-string (rx "\n") "" s nil t)))
                       sage-shell-trim-right)))
            (push (cons func-name res) sage-shell--eldoc-cache)
            res)))))))


(defvar sage-shell--eldoc-args-syntax-table
  (let ((table (copy-syntax-table sage-shell-mode-syntax-table)))
    (modify-syntax-entry ?* "w" table)
    table))

(defun sage-shell--eldoc-highlight-beg-end (func-name def-str keyword idx)
  (with-syntax-table sage-shell--eldoc-args-syntax-table
    (let* ((func-len (length func-name))
           (args-s (substring def-str (1+ func-len) -1))
           (args (sage-shell-->>
                  (sage-shell--eldoc-split-buffer-args args-s)
                  (mapcar (lambda (s) (sage-shell-trim-left s)))))
           (rest-args (list args args-s func-len)))
      (cond (keyword
             (or (apply #'sage-shell--eldoc--hl-beg-end-1
                        (rx-to-string
                         `(or (and bol
                                   ,keyword
                                   symbol-end
                                   (zero-or-one "=")
                                   (1+ nonl))
                              (and bol ,keyword eol)))
                        rest-args)
                 (apply #'sage-shell--eldoc--hl-beg-end-1
                        (rx bol "**" (1+ (or alnum "_")))
                        rest-args)))
            (idx (let ((rest (nthcdr idx args)))
                   (cond ((and rest (not (string-match (rx bol "*")
                                                       (car rest))))
                          (sage-shell--eldoc--hl-beg-end
                           rest func-len (length args-s)))
                         (t (apply #'sage-shell--eldoc--hl-beg-end-1
                                   (rx bol "*" (1+ (or alnum "_")))
                                   rest-args)))))))))

(defun sage-shell--eldoc--hl-beg-end-1 (reg args args-s func-len)
  "Find argument which matches REG and compute (cons beg end)"
  (sage-shell-aif (cl-loop for xs on args
                           if (string-match reg (car xs))
                           return xs)
      (sage-shell--eldoc--hl-beg-end it func-len (length args-s))))


(defun sage-shell--eldoc--hl-beg-end (rest func-len len-args-s)
  "Compute (cons beg end) form REST."
  (cons (sage-shell--eldoc-highlight-indx-fn
         func-len len-args-s rest)
        (- (sage-shell--eldoc-highlight-indx-fn
            func-len len-args-s (cdr rest))
           ;; if not the last element, delete the length of ", ".
           (if (cdr rest) 2 0))))

(defun sage-shell--eldoc-highlight-indx-fn (func-len len-args-s ls)
  (+ (1+ func-len)
     (- len-args-s
        (cl-loop for a on ls
                 summing (+ (length (car a))
                            (if (cdr a) 2 0))))))


(defun sage-shell-python-syntax-output-p (line)
  "Return non nil if LINE contains a sentence with the python
  syntax. If returned value is non-nil and non-number, then whole
  line is regarded as python sentence. If a number, then it
  indicates the point where comment starts."
  (cond
   ((string-match-p (rx line-start "Pasting code; enter") line) nil)
   ((string-match-p "'\\|\"" line) nil)
   ((string-match-p (rx "Error" eow (1+ whitespace) "Traceback") line) t)
   ((string-match-p (rx "Error" (group ": ")) line) (match-beginning 1))
   (t t)))

(defun sage-shell-comment-out-output ()
  (let ((inhibit-read-only t)
        (inhibit-modification-hooks t)
        (case-fold-search nil))
    (save-excursion
      (when comint-last-output-start
        (cl-loop initially
                 (goto-char comint-last-output-start)
                 while (not (eobp))
                 do
                 (unless (save-excursion
                           (forward-line 0)
                           (looking-at sage-shell--prompt-regexp-no-eol))
                   (let ((p (sage-shell-python-syntax-output-p
                             (buffer-substring (line-beginning-position)
                                               (line-end-position)))))
                     (cond ((not p)
                            (put-text-property
                             (line-beginning-position)
                             (min (point-max)
                                  (1+ (line-beginning-position)))
                             'syntax-table (cons 11 nil)))
                           ((numberp p)
                            (put-text-property
                             p (min (point-max) (1+ p)) 'syntax-table
                             (cons 11 nil))))))
                 (forward-line 1))))))

(defmacro sage-shell-after-output-finished (&rest body)
  (declare (indent 0))
  `(cond ((sage-shell-output-finished-p)
          (with-current-buffer sage-shell-process-buffer
            (progn ,@body)))
         (t (with-current-buffer sage-shell-process-buffer
              (add-to-list 'sage-shell-output-filter-finished-hook
                           (lambda () ,@body))))))

(defmacro sage-shell-push-to-output-finished-hook (&rest body)
  (declare (indent 0))
  `(with-current-buffer sage-shell-process-buffer
     (push (lambda () ,@body)
           sage-shell-output-filter-finished-hook)))

(defun sage-shell-run-hook-once (hook)
  (let ((hook-saved (symbol-value hook)))
    (set hook nil)
    (cl-loop for f in (nreverse hook-saved) do (funcall f))))

;;;;;;;;;;;;;;;;;;;;;;;;;;;;;;;;;;;;;;;;;;;;;;;;;;;;;;;;;;;;;;;;;;;;;;
;; Copied from windows.el of Emacs 25.0.
(defun sage-shell--window-max-chars-per-line (&optional window _face)
  (with-selected-window (window-normalize-window window t)
    (let* ((window-width (with-no-warnings
                           (window-body-width window t)))
           (font-width (frame-char-width))
           (ncols (/ window-width font-width)))
      (if (and (display-graphic-p)
               (bound-and-true-p overflow-newline-into-fringe)
               (not
                (or (eq left-fringe-width 0)
                    (and (null left-fringe-width)
                         (= (frame-parameter nil 'left-fringe) 0))))
               (not
                (or (eq right-fringe-width 0)
                    (and (null right-fringe-width)
                         (= (frame-parameter nil 'right-fringe) 0)))))
          ncols
        ;; FIXME: This should remove 1 more column when there are no
        ;; fringes, lines are truncated, and the window is hscrolled,
        ;; but EOL is not in the view, because then there are 2
        ;; truncation glyphs, not one.
        (1- ncols)))))
;;;;;;;;;;;;;;;;;;;;;;;;;;;;;;;;;;;;;;;;;;;;;;;;;;;;;;;;;;;;;;;;;;;;;;

(defun sage-shell--proc-window-size (process window)
  (cond ((and (boundp 'window-adjust-process-window-size-function)
              (functionp window-adjust-process-window-size-function))
         ;; Emacs 25.1 has window-adjust-process-window-size-function
         (funcall window-adjust-process-window-size-function
                  process (list window)))
        (t (sage-shell--window-size window))))

(defun sage-shell--window-size (window)
  (let ((width (cond ((fboundp 'window-max-chars-per-line)
                      ;; To silence warning of flycheck-package
                      (funcall #'window-max-chars-per-line window))
                     (t (sage-shell--window-max-chars-per-line
                         window)))))
    (cons width (window-body-height window))))

(defun sage-shell--adjust-window-size-each (proc win)
  (let ((buf (window-buffer win)))
    (with-current-buffer buf
      (when (and proc (process-live-p proc)
                 (eq major-mode 'sage-shell-mode)
                 (sage-shell-redirect-and-output-finished-p))
        (let ((sizes (sage-shell--proc-window-size proc win))
              (height (process-get proc 'sage-shell-win-height))
              (width (process-get proc 'sage-shell-win-width)))
          (when (and sizes (not (equal sizes (cons width height))))
            (set-process-window-size proc (cdr sizes) (car sizes))
            (process-put proc 'sage-shell-win-height (cdr sizes))
            (process-put proc 'sage-shell-win-width (car sizes))))))))

(defun sage-shell--adjust-window-size ()
  (walk-windows
   (lambda (win)
     (let* ((buf (window-buffer win))
            (proc (get-buffer-process buf)))
       (sage-shell--adjust-window-size-each
        proc win)))))

(defsubst sage-shell--convert-to-ascii-banner (string)
  (cond ((not (or sage-shell-init-finished-p
                  sage-shell-use-unicode-banner))
         (sage-shell-->> string
                         (replace-regexp-in-string (rx (or "─" "━"
                                                           "┌" "┐"
                                                           "└" "┘"
                                                           "┏" "┓"
                                                           "┗" "┛"))
                                                   "-")
                         (replace-regexp-in-string (rx (or "│" "┃")) "|")))
        (t string)))

<<<<<<< HEAD
(defvar sage-shell:-ansi-escpace-handler-alist
  `((?n . ,#'sage-shell:-report-cursor-pos)
    (?J . ,#'sage-shell:-delete-display)
    (?D . ,#'sage-shell:-cursor-back)
    (?C . ,#'sage-shell:-cursor-forward)
    (?A . ,#'sage-shell:-cursor-up)
    (?B . ,#'sage-shell:-cursor-down)
    (?K . ,#'sage-shell:-delete-line)
    (?H . ,#'sage-shell:-move-cursor-pos))
=======
(defvar sage-shell--ansi-escpace-handler-alist
  `((?n . ,#'ignore)
    (?J . ,#'sage-shell--delete-display)
    (?D . ,#'sage-shell--cursor-back)
    (?C . ,#'sage-shell--cursor-forward)
    (?A . ,#'sage-shell--cursor-up)
    (?B . ,#'sage-shell--cursor-down)
    (?K . ,#'sage-shell--delete-line)
    (?H . ,#'sage-shell--move-cursor-pos))
>>>>>>> aad16bad
  "An alist for ansi escapse sequences consisting of
(cons char function-symbol)).")

(defvar sage-shell--ansi-escape-regexp
  (rx-to-string
   `(and
     "[" (group (0+ (or num ";")))
     (group
      (or ,@(cl-loop for x in sage-shell--ansi-escpace-handler-alist
                     collect (char-to-string (car x))))))))

(defun sage-shell--decompose-ansi-escape-seq (str)
  (setq str (sage-shell--ansi-escape-filter-out str))
  (let ((case-fold-search nil)
        (str-saved str)
        (res nil))
    (cl-loop while (string-match sage-shell--ansi-escape-regexp str)
             for chr = (string-to-char (match-string 2 str))
             for args = (unless (string= (match-string 1 str) "")
                          (mapcar #'string-to-number
                                  (split-string (match-string 1 str) ";")))
             do
             (unless (string= (substring str 0 (match-beginning 0)) "")
               (push (substring str 0 (match-beginning 0)) res))
             (push (list chr args) res)
             (setq str (substring str (match-end 0)))
             finally return (if (null res)
                                str-saved
                              (progn
                                (unless (string= str "")
                                  (push str res))
                                (nreverse res))))))

(defvar sage-shell--ansi-escape-drop-regexp
  (rx (and "["
           (0+ (or num ";" "=" "?"))
           (regexp "[Rmhl]"))))

(defun sage-shell--ansi-escape-filter-out (str)
  (let ((case-fold-search nil))
    (replace-regexp-in-string sage-shell--ansi-escape-drop-regexp
                              ""
                              str nil t)))

(defun sage-shell--insert-str (str)
  (let ((str (propertize str 'field 'output)))
    (cond ((eobp)
           (insert str))
          (t (insert str)
             (delete-region (point)
                            (min (+ (point) (length str))
                                 (line-end-position)))))))

(defun sage-shell--insert-and-handle-ansi-escape (proc str)
  "Insert strings sended by the process and handle ANSI escape sequences,
and remove sequences matched by sage-shell--ansi-escape-regexp.
Return value is not deifned."
  (let* ((case-fold-search nil)
         (seqs (sage-shell--decompose-ansi-escape-seq str)))
    (cond ((stringp seqs)
           (sage-shell--insert-and-handle-char seqs))
          (t (dolist (a seqs)
               (cond ((listp a)
                      (let ((args (cadr a)))
                        (apply (assoc-default
                                (car a)
                                sage-shell--ansi-escpace-handler-alist)
                               proc args)))
                     (t (sage-shell--insert-and-handle-char a))))))))

(defvar sage-shell--char-handler-alist
  '((?\r . (lambda () (forward-line 0)))
    (?\n . (lambda () (sage-shell--down 1)))))

(defvar sage-shell--char-handler-regexp
  (rx (or "\n" "
")))

(defun sage-shell--insert-and-handle-char (str)
  "Insert STR. But call the corresponding function if car of
`sage-shell--char-handler-alist' is seen."
  (setq str (replace-regexp-in-string (rx (1+ "
")) "
" str))
  (let ((str-rpcd (replace-regexp-in-string (rx "
\n") "\n" str)))
    (cond ((and (eobp)
                (null (string-match-p (rx "
")  str-rpcd)))
           (sage-shell--insert-str str-rpcd))
          (t (while (string-match sage-shell--char-handler-regexp str)
               (let ((beg (match-beginning 0))
                     (end (match-end 0))
                     (m-str (match-string 0 str)))
                 (when (> beg 0)
                   (sage-shell--insert-str (substring str 0 beg)))
                 (funcall (assoc-default (string-to-char m-str)
                                         sage-shell--char-handler-alist))
                 (setq str (substring str end))))
             (sage-shell--insert-str str)))))

(defun sage-shell--down (down)
  "Similar to term-down."
  (let ((start-column (current-column))
        (inhibit-field-text-motion t))
    (cond ((>= down 0)
           (dotimes (_ down)
             (cond ((progn (end-of-line) (eobp))
                    ;; This case for exception of forward-line
                    (insert "\n")
                    (forward-line 1))
                   (t (when (> (forward-line 1) 0)
                        (insert "\n")
                        (forward-line 1))))))
          (t (forward-line down)))
    ;; Go to the same column
    (move-to-column start-column t)))

(defun sage-shell--bol ()
  (goto-char (sage-shell-line-beginning-position))
  (when (or (looking-at sage-shell-prompt-regexp)
            (looking-at (rx-to-string
                         `(and
                           (or ,@sage-shell-interfaces-other-interfaces)
                           ": "))))
    (goto-char (match-end 0))))

(defun sage-shell--move-cursor-pos (_proc &rest args)
  (let ((c (or (car args) 1))
        (r (or (cadr args) 1))
        (start-line (save-excursion
                      (goto-char (window-start))
                      (line-number-at-pos))))
    (goto-char (point-min))
    (forward-line (- (+ r start-line) 2))
    (sage-shell--bol)
    (forward-char (1- c))))

(defun sage-shell--cursor-down (_proc &rest args)
  (let ((n (or (car args) 1)))
    (sage-shell--down n)))

(defun sage-shell--cursor-up (_proc &rest args)
  (let ((n (or (car args) 1)))
    (sage-shell--down (- n))))

(defun sage-shell--cursor-back (_proc &rest args)
  (let* ((n (or (car args) 1))
         (bol (sage-shell-line-beginning-position))
         (to (max bol (- (point) n))))
    (goto-char to)))

(defun sage-shell--cursor-forward (_proc &rest args)
  (let* ((inhibit-field-text-motion t)
         (n (or (car args) 1))
         (le (line-end-position))
         (to (min le (+ (point) n))))
    (goto-char to)))

(defun sage-shell--current-column ()
  "Return the current column."
  (1+ (- (current-column)
         (save-excursion
           (sage-shell--bol)
           (current-column)))))

(defun sage-shell--current-row ()
  "Return the current row."
  (let ((start-line (save-excursion
                      (goto-char (window-start))
                      (line-number-at-pos))))
    (1+ (- (line-number-at-pos) start-line))))

(defvar sage-shell--report-cursor-pos-p t)
(make-variable-buffer-local 'sage-shell--report-cursor-pos-p)

(defun sage-shell--report-cursor-pos (proc &rest args)
  (let ((arg (car args)))
    (cond ((equal arg 6)
           (sage-shell-after-output-finished
             (with-current-buffer sage-shell-process-buffer
               (when (and (save-excursion
                            (forward-line 0)
                            (looking-at sage-shell--prompt-regexp-no-eol))
                          sage-shell--report-cursor-pos-p)
                 (let ((row (cond ((= (line-end-position) (point-max))
                                   (process-get proc 'sage-shell-win-height))
                                  (t (sage-shell--current-row)))))
                   (process-send-string
                    proc
                    (format "\e[%s;%sR"
                            row
                            (sage-shell--current-column)))))))))))

(defun sage-shell--delete-to-end-of-output (&optional pt)
  "Assuming current point is at output, delete output text from
the point to end of the buffer"
  (let ((inhibit-field-text-motion nil)
        (inhibit-read-only t)
        (pt (or pt (point))))
    (save-excursion
      (goto-char pt)
      (delete-region pt (line-end-position))
      (while (progn (forward-line 1)
                    (and (sage-shell--at-output-p (point))
                         (not (eobp))))
        (delete-region (line-beginning-position) (line-end-position))))))

(defun sage-shell--delete-to-end-of-line (&optional pt)
  (let ((inhibit-field-text-motion nil)
        (inhibit-read-only t))
    (save-excursion
      (when pt
        (goto-char pt))
      (delete-region (point) (line-end-position)))))

(defun sage-shell--delete-line (_proc &rest args)
  (when (sage-shell--at-output-p (point))
    (let ((n (car args))
          (inhibit-read-only t)
          (start-column (current-column)))
      (cond ((or (null n) (equal n 0))
             (sage-shell--delete-to-end-of-line))
            ((equal n 1)
             (delete-region
              (sage-shell-line-beginning-position)
              (point)))
            ((equal n 2)
             (sage-shell--delete-to-end-of-line
              (sage-shell-line-beginning-position))))
      (move-to-column start-column t))))

(defun sage-shell--at-output-p (pt)
  "Return non-nil if the pt is on output."
  (eq (plist-get (text-properties-at pt) 'field) 'output))

(defun sage-shell--delete-display (_proc &rest args)
  ;; Don't delete user's input.
  (when (sage-shell--at-output-p (point))
    (let ((n (car args))
          (inhibit-read-only t))
      (cond ((or (null n) (equal n 0))
             (sage-shell--delete-to-end-of-output))
            ((equal n 1)
             (delete-region (point-min) (point)))
            (t
             (sage-shell--delete-to-end-of-output (point-min)))))))

;; In recent version comint.el,
;; `comint-redirect-original-filter-function` is removed.
(defvar sage-shell-comint-redirect-original-filter-function nil)

;; Ansi escapse sequences may be divived by Emacs
(defvar sage-shell--pending-outputs nil)
(make-variable-buffer-local 'sage-shell--pending-outputs)


(defun sage-shell--psh-to-pending-out (string)
  "Push string to sage-shell--pending-outputs if necessary and
return string for output."
  (let ((pending-outputs
         (concat (mapconcat #'identity sage-shell--pending-outputs "")
                 string)))
    (cond ((string-match-p
            (rx (or (and "[" (0+ (or num ";" "?"))) "") eol)
            pending-outputs)
           (push string sage-shell--pending-outputs)
           ;; Return the empty and wait for next output
           "")
          (t (setq sage-shell--pending-outputs nil)
             pending-outputs))))

(defsubst sage-shell--drop-escape-seq-and-blank (str)
  (setq str (replace-regexp-in-string sage-shell--ansi-escape-regexp
                                      "" str nil t))
  (replace-regexp-in-string (rx (or space "\n")) "" str nil t))

(defun sage-shell-output-filter (process string)
  (setq string (sage-shell--ansi-escape-filter-out string))
  (setq string (sage-shell--convert-to-ascii-banner string))
  (unless (string= string "")
    (let ((oprocbuf (process-buffer process)))
      (sage-shell-with-current-buffer-safe (and string oprocbuf)
        (let ((win (get-buffer-window (process-buffer process))))
          (sage-shell-with-selected-window-if-possible win
            (setq string (sage-shell--psh-to-pending-out string))
            (sage-shell-output-filter-no-rdct process string))
          (when sage-shell-output-finished-p
            (when sage-shell-scroll-to-the-bottom
              (comint-postoutput-scroll-to-bottom string))
            (let ((str-dropped (sage-shell--drop-escape-seq-and-blank string)))
              (unless (string= str-dropped "")
                (setq buffer-undo-list nil)))
            (sage-shell-run-hook-once
             'sage-shell-output-filter-finished-hook)))))))

(defvar sage-shell-redirect-restore-filter-p t)
(make-variable-buffer-local 'sage-shell-redirect-restore-filter-p)

(defvar sage-shell-attach-file-reloading-regexp
  (rx bol "### reloading attached file " (1+ nonl) "modified at "
      (1+ (or num ":"))  " ###"))

(defun sage-shell-output-filter-no-rdct (process string)
  ;; Insert STRING
  (let ((inhibit-read-only t)
        (saved-point (copy-marker (point) t))
        (inhibit-modification-hooks t))

    ;; We temporarily remove any buffer narrowing, in case the
    ;; process mark is outside of the restriction
    (save-restriction
      (widen)

      (goto-char (process-mark process))
      (sage-shell-run-hook-once
       'sage-shell--pre-output-filter-hook)
      (set-marker comint-last-output-start (point))

      ;; insert-before-markers is a bad thing. XXX
      ;; Luckily we don't have to use it any more, we use
      ;; window-point-insertion-type instead.
      (sage-shell--insert-and-handle-ansi-escape process string)

      ;; Advance process-mark
      (set-marker (process-mark process) (point))

      (sage-shell-run-hook-once 'sage-shell--post-output-filter-hook)

      (unless comint-inhibit-carriage-motion
        ;; Interpret any carriage motion characters (newline, backspace)
        (comint-carriage-motion comint-last-output-start (point)))

      (goto-char saved-point)
      (run-hook-with-args 'comint-output-filter-functions string)
      (set-marker saved-point (point))

      (goto-char (process-mark process)) ; in case a filter moved it

      (when (let ((bol (sage-shell-line-beginning-position)))
              (string-match-p
               sage-shell-output-finished-regexp
               (buffer-substring-no-properties
                bol (min (+ bol 10) (line-end-position)))))
        (setq sage-shell-output-finished-p t))

      (when (and (bolp)
                 (string-match-p
                  sage-shell-attach-file-reloading-regexp
                  (buffer-substring
                   comint-last-output-start
                   (point))))
        (sage-shell-clear-command-cache)
        (sage-shell-output-filter process "sage: "))

      (add-text-properties comint-last-output-start
                           (process-mark process)
                           '(front-sticky
                             (field inhibit-line-move-field-capture)
                             rear-nonsticky t
                             field output
                             inhibit-line-move-field-capture t))
      ;; Comment out output if the syntax of a line does not looks like
      ;; python syntax.
      (sage-shell-comment-out-output)

      (when sage-shell-output-finished-p
        ;; create links in the output buffer.
        (when sage-shell-make-error-link-p
          (sage-shell-make-error-links comint-last-input-end (point)))
        (sage-shell-pdb-comint-output-filter-function)

        ;; Delete whitespaces from the end of line to point-max
        (when sage-shell-use-prompt-toolkit
          (save-excursion
            (goto-char (process-mark process))
            (let ((inhibit-field-text-motion t))
              (end-of-line))
            (let ((str (buffer-substring-no-properties
                        (point)
                        (point-max))))
              (when (string= (sage-shell-trim-left str) "")
                (delete-region (point) (point-max)))))))

      ;; sage-shell-output-filter-finished-hook may change the current buffer.
      (with-current-buffer (process-buffer process)
        (goto-char (process-mark process))
        (when (and sage-shell-output-finished-p
                   (null sage-shell-use-prompt-toolkit))
          (sage-shell-indent-insert-whitespace)))
      (goto-char saved-point))))

(defun sage-shell-highlight-prompt1 (prompt-start prompt-end)
  (let ((inhibit-read-only t)
        (inhibit-modification-hooks t))
    (when comint-prompt-read-only
      (or (= (point-min) prompt-start)
          (get-text-property (1- prompt-start) 'read-only)
          (put-text-property
           (1- prompt-start) prompt-start 'read-only 'fence))
      (add-text-properties
       prompt-start prompt-end
       '(read-only t rear-nonsticky t front-sticky (read-only) field output
                   face comint-highlight-prompt)))))

(defun sage-shell--delete-output (pt)
  "Delete region between pt and process-mark"
  (let ((proc (get-buffer-process (current-buffer)))
        (replacement nil)
        (inhibit-read-only t))
    (save-excursion
      (let ((pmark (progn (goto-char (process-mark proc))
                          (forward-line 0)
                          (point-marker))))
        (delete-region pt pmark)
        (goto-char (process-mark proc))
        (setq replacement (buffer-substring pmark (point)))
        (delete-region pmark (point))))
    (sage-shell-clear-completion-sync-cached)
    ;; Output message and put back prompt
    (let ((sage-shell-output-filter-finished-hook nil))
      (sage-shell-prepare-for-send)
      (sage-shell-output-filter proc replacement))))

(defun sage-shell-clear-current-buffer ()
  "Delete all output in the current buffer. This does not delete
the last prompt."
  (interactive)
  (sage-shell--delete-output (point-min)))

(defun sage-shell-delete-output ()
  "Delete all output from interpreter since last input.
Does not delete the prompt. If `sage-shell-use-prompt-toolkit' is
non-nil, then this function may not delete lines which match
sage-shell--prompt-regexp-no-eol."
  (interactive)
  (let ((bol (sage-shell-line-beginning-position))
        (out-start (sage-shell--last-input-start-maybe)))
    (when (< out-start bol)
      (sage-shell--delete-output out-start))))

(defmacro sage-shell-font-lock-when-sage-line (&rest forms)
  `(when (save-match-data
           (save-excursion
             (forward-line 0)
             (looking-at sage-shell-prompt-regexp)))
     ,@forms))

(defmacro sage-shell--define-font-lock-matcher (name keywords)
  (declare (indent 1))
  `(defun ,name (lim)
     (sage-shell-font-lock-when-sage-line
      (let ((match
             (re-search-forward
              (rx symbol-start
                  (or ,@keywords) symbol-end)
              lim t)))
        (sage-shell-awhen match
          (let ((chbf (char-before (match-beginning 0))))
            (if (null chbf)
                it
              (and (/= chbf ?.) it))))))))

(sage-shell--define-font-lock-matcher sage-shell-font-lock-matcher-keywords
  ("and" "del" "from" "not" "while" "as" "elif"
   "global" "or" "with" "assert" "else" "if" "pass" "yield"
   "break" "except" "import" "class" "in" "raise" "continue"
   "finally" "is" "return" "def" "for" "lambda"
   "try"
   ;; Python 2:
   "print" "exec"
   ;; Python 3: False, None, and True are listed as keywords on the
   ;; Python 3 documentation, but since they also qualify as
   ;; constants they are fontified like that in order to keep
   ;; font-lock consistent between Python versions.
   "nonlocal"
   ;; Extra:
   "self"))

(sage-shell--define-font-lock-matcher sage-shell-font-lock-matcher-builtin
  ("abs" "all" "any" "bin" "bool" "callable" "chr" "classmethod"
   "compile" "complex" "delattr" "dict" "dir" "divmod" "enumerate"
   "eval" "filter" "float" "format" "frozenset" "getattr" "globals"
   "hasattr" "hash" "help" "hex" "id" "input" "int" "isinstance"
   "issubclass" "iter" "len" "list" "locals" "map" "max" "memoryview"
   "min" "next" "object" "oct" "open" "ord" "pow" "print" "property"
   "range" "repr" "reversed" "round" "set" "setattr" "slice" "sorted"
   "staticmethod" "str" "sum" "super" "tuple" "type" "vars" "zip"
   "__import__"
   ;; Python 2:
   "basestring" "cmp" "execfile" "file" "long" "raw_input" "reduce"
   "reload" "unichr" "unicode" "xrange" "apply" "buffer" "coerce"
   "intern"
   ;; Python 3:
   "ascii" "bytearray" "bytes" "exec"
   ;; Extra:
   "__all__" "__doc__" "__name__" "__package__"))

(defun sage-shell-font-lock-matcher-def (lim)
  (sage-shell-font-lock-when-sage-line
   (re-search-forward (rx symbol-start "def" (1+ space)
                          (group (1+ (or word ?_))))
                      lim t)))

(defun sage-shell-font-lock-matcher-class (lim)
  (sage-shell-font-lock-when-sage-line
   (re-search-forward
    (rx symbol-start "class" (1+ space) (group (1+ (or word ?_))))
    lim t)))

(defun sage-shell-font-lock-matcher-prompt (lim)
  (when (re-search-forward
         sage-shell--prompt-regexp-no-eol
         lim t)
    (sage-shell-highlight-prompt1
     (match-beginning 0)
     (match-end 0))))

(defvar sage-shell-font-lock-keywords
  ;; Keywords
  `((sage-shell-font-lock-matcher-keywords . font-lock-keyword-face)
    ;; Exceptions
    (,(rx symbol-start
          (or "ArithmeticError" "AssertionError" "AttributeError"
              "BaseException" "BufferError" "BytesWarning" "DeprecationWarning"
              "EOFError" "EnvironmentError" "Exception" "FloatingPointError"
              "FutureWarning" "GeneratorExit" "IOError" "ImportError"
              "ImportWarning" "IndentationError" "IndexError" "KeyError"
              "KeyboardInterrupt" "LookupError" "MemoryError" "NameError"
              "NotImplementedError" "OSError" "OverflowError"
              "PendingDeprecationWarning" "ReferenceError" "RuntimeError"
              "RuntimeWarning" "StandardError" "StopIteration" "SyntaxError"
              "SyntaxWarning" "SystemError" "SystemExit" "TabError" "TypeError"
              "UnboundLocalError" "UnicodeDecodeError" "UnicodeEncodeError"
              "UnicodeError" "UnicodeTranslateError" "UnicodeWarning"
              "UserWarning" "ValueError" "Warning" "ZeroDivisionError")
          symbol-end) . font-lock-warning-face)
    ;; functions
    (sage-shell-font-lock-matcher-def (1 font-lock-function-name-face))
    ;; classes
    (sage-shell-font-lock-matcher-class (1 font-lock-type-face))
    ;; Constants
    (,(rx symbol-start
          (or "Ellipsis" "False" "None" "NotImplemented" "True" "__debug__")
          symbol-end) . font-lock-constant-face)
    ;; Decorators.
    (,(rx line-start (* (any " \t")) (group "@" (1+ (or word ?_))
                                            (0+ "." (1+ (or word ?_)))))
     (1 font-lock-type-face))
    ;; Builtin Exceptions
    (,(rx symbol-start
          (or
           "ArithmeticError" "AssertionError" "AttributeError" "BaseException"
           "DeprecationWarning" "EOFError" "EnvironmentError" "Exception"
           "FloatingPointError" "FutureWarning" "GeneratorExit" "IOError"
           "ImportError" "ImportWarning" "IndexError" "KeyError"
           "KeyboardInterrupt" "LookupError" "MemoryError" "NameError"
           "NotImplementedError" "OSError" "OverflowError"
           "PendingDeprecationWarning" "ReferenceError" "RuntimeError"
           "RuntimeWarning" "StopIteration" "SyntaxError" "SyntaxWarning"
           "SystemError" "SystemExit" "TypeError" "UnboundLocalError"
           "UnicodeDecodeError" "UnicodeEncodeError" "UnicodeError"
           "UnicodeTranslateError" "UnicodeWarning" "UserWarning" "VMSError"
           "ValueError" "Warning" "WindowsError" "ZeroDivisionError"
           ;; Python 2:
           "StandardError"
           ;; Python 3:
           "BufferError" "BytesWarning" "IndentationError" "ResourceWarning"
           "TabError")
          symbol-end) . font-lock-type-face)
    ;; Builtins
    (sage-shell-font-lock-matcher-builtin . font-lock-builtin-face)
    ;; Prompts
    (sage-shell-font-lock-matcher-prompt . 'comint-highlight-prompt)))

(defvar sage-shell-redirect-last-point nil)


(defsubst sage-shell--redirect-finished-regexp (msg_id)
  (cond ((string= msg_id "")
         sage-shell-output-finished-regexp)
        (t (rx-to-string
            `(and bol
                  ,(sage-shell--rdct-msg-id-end msg_id)
                  "\n"
                  ,sage-shell-output-finished-regexp-rx)))))

(defun sage-shell-redirect-filter (process input-string)
  (when process

    (let* ((proc-buf (process-buffer process))
           (msg-id (buffer-local-value 'sage-shell--redirection-msg-id
                                       proc-buf))
           (inhibit-modification-hooks t))
      (with-current-buffer proc-buf
        (setq input-string (sage-shell--psh-to-pending-out input-string))
        (let ((out-buf comint-redirect-output-buffer)
              (f-regexp (sage-shell--redirect-finished-regexp
                         sage-shell--redirection-msg-id)))
          (set-buffer out-buf)
          ;; Send output to all registered buffers
          ;; Go to the end of the buffer
          (goto-char (point-max))
          ;; Insert the output
          (let ((inhibit-read-only t)
                (view-read-only nil))
            (sage-shell--insert-and-handle-ansi-escape
             process input-string))

          ;; If we see the prompt, tidy up
          (when (save-excursion
                  (sage-shell-aif sage-shell-redirect-last-point
                      (progn (goto-char it)
                             (forward-line -1))
                    (goto-char (point-min)))
                  (re-search-forward f-regexp nil t))
            (replace-match "")
            (when (and msg-id
                       (not (string= msg-id "")))
              (let ((msg-id-start (sage-shell--rdct-msg-id-start
                                   msg-id)))
                (save-excursion
                  (goto-char (point-min))
                  (when (re-search-forward
                         (rx-to-string `(and bol ,msg-id-start "\n")) nil t)
                    (delete-region (point-min) (match-end 0))))))
            (set-buffer proc-buf)
            (sage-shell-redirect-cleanup)
            (sage-shell-run-hook-once
             'sage-shell-redirect-filter-finished-hook))
          ;; sage-shell-redirect-filter-finished-hook may change the current
          ;; buffer
          (with-current-buffer proc-buf
            (setq sage-shell-redirect-last-point (point))))))))

(cl-defun sage-shell-redirect-cleanup ()
  (when sage-shell-redirect-restore-filter-p
    (set-process-filter (get-buffer-process (current-buffer))
                        sage-shell-comint-redirect-original-filter-function))

  ;; Set the completed flag
  (setq comint-redirect-completed t))

(defun sage-shell--new-rdct-msg-id ()
  (format "emacs_sage_shell_msg_id%s"
          (md5 (cl-loop for i in (current-time)
                        concat (format "%d" i)))))

(defun sage-shell-escepe-string (s)
  (setq s (replace-regexp-in-string (rx "\\") "\\\\" s t t))
  (setq s (replace-regexp-in-string (rx "\n") "\\n" s t t))
  (replace-regexp-in-string (rx "\"") "\\\"" s t t))

(cl-defun sage-shell-redirect-setup
    (output-buffer process raw &optional
                   (filter 'sage-shell-redirect-filter))
  (let* ((process-buffer (if (processp process)
                             (process-buffer process)
                           process))
         (proc (get-buffer-process process-buffer)))
    ;; Change to the process buffer
    (with-current-buffer output-buffer
      (setq sage-shell-process-buffer process-buffer))
    (with-current-buffer process-buffer
      ;; Set up for redirection
      (setq sage-shell-redirect-last-point nil)
      (setq sage-shell--pending-outputs nil)
      (sage-shell-setq-local
       sage-shell--redirection-msg-id
       (if raw
           ""
         (sage-shell--new-rdct-msg-id)))
      (let ((mode-line-process mode-line-process))
        (comint-redirect-setup
         output-buffer
         (current-buffer)                ; Comint Buffer
         comint-redirect-finished-regexp ; Finished Regexp
         nil))                           ; Echo input

      (when filter
        ;; Save the old filter
        (setq sage-shell-comint-redirect-original-filter-function
              (process-filter proc))
        (set-process-filter proc filter)))))

(defun sage-shell-comint-send-input (&optional no-newline artificial)
  "This function is almost same as `comint-send-input'. But this
function does not highlight the input."
  (interactive)
  (sage-shell-prepare-for-send)
  (comint-send-input no-newline artificial)
  (add-text-properties comint-last-input-start
                       comint-last-input-end
                       '(font-lock-face nil)))


;;; sage-shell-indent
(defvar sage-shell-prompt1-regexp (rx line-start (1+ (or "sage:" "sage0:"))))
(defvar sage-shell-prompt2-regexp (rx line-start (1+ "....:")) )

(defun sage-shell-send-line-to-indenting-buffer-and-indent (line)
  (save-excursion
    (forward-line 0)
    (let ((after-prompt1 (looking-at sage-shell-prompt1-regexp))
          (after-prompt2 (looking-at sage-shell-prompt2-regexp)))
      (with-current-buffer (sage-shell-indent-get-indenting-buffer)
        (when after-prompt1
          (erase-buffer))
        (when (or after-prompt1 after-prompt2)
          (if (string= (make-string (length line) (string-to-char " "))
                       line)
              (delete-region (point-at-bol) (point)))
          (delete-region (point-at-bol) (point))
          (insert line)
          ;; If line contains triple quotes or top-level return statement, the
          ;; indent function raises an error.
          (if (or (string-match (rx (repeat 3 (or"'" "\""))) line)
                  (and after-prompt1
                       (string-match
                        (rx bol (0+ whitespace) "return" symbol-end) line)))
              (newline)
            (newline-and-indent)))))))

(defun sage-shell-prepare-for-send ()
  (sage-shell-wait-for-redirection-to-complete)
  (setq sage-shell-output-finished-p nil))

(defun sage-shell-update-sage-commands-p (line)
  (string-match (rx symbol-start (or "import" "reload" "attach" "load")
                    symbol-end) line))

(defvar sage-shell-clear-commands-regexp
  (rx bol "clear" (zero-or-more space) eol))

(defvar sage-shell--pre-output-filter-hook nil)
(make-variable-buffer-local 'sage-shell--pre-output-filter-hook)
(defvar sage-shell--post-output-filter-hook nil
  "Unlike `sage-shell-output-filter-finished-hook', the filter function runs
this hook after inserting string.")
(make-variable-buffer-local 'sage-shell--post-output-filter-hook)

(defun sage-shell--current-line1 ()
  (save-excursion
    (let ((inhibit-field-text-motion t))
      (end-of-line))
    (cond ((sage-shell--at-output-p (point))
           (buffer-substring-no-properties
            (sage-shell--bol)
            (line-end-position)))
          (t (let ((inhibit-field-text-motion nil))
               (buffer-substring-no-properties
                (line-beginning-position)
                (line-end-position)))))))

(defun sage-shell--current-line (proc-mark &optional pos)
  "Return the command line at POS in the Sage shell.
In case of multiple lines, it returns a list of
lines beg end"
  (save-excursion
    (when pos
      (goto-char pos))
    (let ((line nil))
      (cond
       ;; Multiple lines
       ((and (<= proc-mark (point))
             (progn (setq line (buffer-substring-no-properties
                                proc-mark
                                (line-end-position)))
                    (string-match-p (rx "\n") line)))
        (list (split-string line "\n")
              proc-mark (line-end-position)))
       ((progn
          (beginning-of-line)
          (or
           ;; The last line in the buffer
           (save-excursion (end-of-line) (eobp))
           ;; readline
           (null sage-shell-use-prompt-toolkit)
           ;; multiple-input
           (looking-at-p (rx (0+ nonl) ":" (0+ whitespace) eol))))
        (sage-shell--current-line1))
       (t (let ((line (sage-shell--current-line1)))
            (forward-line 1)
            (while (looking-at-p sage-shell-prompt2-regexp)
              (setq line (concat line (sage-shell--current-line1)))
              (forward-line 1))
            line))))))

(defun sage-shell--ring-push-if-new (ring item)
  (unless (or (ring-empty-p ring)
              (equal (ring-ref ring 0) item))
    (ring-insert ring item)))

;; This function has many side effects:
;; * Set `sage-shell-input-ring-index'.
;; * Set `sage-shell-output-finished-p'.
;; * If current line is like '****?' then pop to the help buffer.
;; * Send current line to indenting buffer.
;; * (comint-send-input)
;; * change default-directory

(defsubst sage-shell--cpaste-lines (lines)
  (append (cons "%cpaste" lines) (list "--")))

(defun sage-shell-send-input ()
  "Send current line to Sage process. "
  (interactive)
  (let ((process (get-buffer-process (current-buffer))))
    (when (process-live-p process)
      (let ((line (sage-shell--current-line (process-mark process)))
            (inhibit-read-only t))
        (cond ((listp line)
               (let ((lines (car line)))
                 (delete-region (cadr line) (caddr line))
                 (sage-shell--send--lines-internal
                  (sage-shell--cpaste-lines lines))))
              (t (sage-shell--send-input-one-line line)
                 (sage-shell--clear-cache-in-send-input)))))))

(defun sage-shell--send-input-one-line (line)
  (let ((inhibit-read-only t)
        (at-tl-in-sage-p (sage-shell-at-top-level-and-in-sage-p)))

    ;; If we're currently completing, stop.  We're definitely done
    ;; completing, and by sending the input, we might cause side effects
    ;; that will confuse the code running in the completion
    ;; post-command-hook.
    (when (and (fboundp 'completion-in-region-mode)
               (boundp 'completion-in-region-mode)
               completion-in-region-mode)
      (completion-in-region-mode -1))

    ;; If current line contains %gap, gap.console(), gap.interact(), %gp, ...
    ;; then update the command list.
    (sage-shell-awhen (sage-shell-cpl-switch-to-another-interface-p line)
      (unless (sage-shell-cpl-get-cmd-lst it)
        (sage-shell-interfaces-update-cmd-lst it)))

    ;; Since comint-send-input sets comint-input-ring-index to nil,
    ;; restore its value
    (setq sage-shell-input-ring-index comint-input-ring-index)

    (cond
     ;; if current line is ***? and current interface is sage then
     ;; show help or find-file-read-only source file.
     ((and at-tl-in-sage-p
           (string-match
            (rx (or (and bol (group (1+ nonl)) "??" (0+ blank) eol)
                    (and bol (0+ blank) "??" (group (1+ nonl)) eol)))
            line))
      (sage-shell--ring-push-if-new comint-input-ring line)
      (sage-shell-find-source-in-view-mode
       (or (match-string-no-properties 1 line)
           (match-string-no-properties 2 line)))
      (sage-shell-send-blank-line))
     ((and at-tl-in-sage-p
           (string-match
            (rx (or (and bol (group (1+ nonl)) "?" (0+ blank) eol)
                    (and bol (0+ blank) "?" (group (1+ nonl)) eol)))
            line))
      (sage-shell--ring-push-if-new comint-input-ring line)
      (sage-shell-help-describe-symbol
       (or (match-string-no-properties 1 line)
           (match-string-no-properties 2 line)))
      (sage-shell-send-blank-line))
     ((and at-tl-in-sage-p
           (string-match (rx bol (zero-or-more blank)
                             "help"
                             (zero-or-more blank)
                             "("
                             (group (1+ nonl))
                             (zero-or-more blank) ")"
                             (zero-or-more blank)
                             eol) line))
      (sage-shell--ring-push-if-new comint-input-ring line)
      (sage-shell-help-describe-symbol
       (match-string-no-properties 1 line) "help(%s)")
      (sage-shell-send-blank-line))

     ;; send current line to process normally
     (t
      ;; FIXME: Run sage-shell-send-line-to-indenting-buffer-and-indent
      ;; if sage-shell-use-prompt-toolkit is non-nil.
      ;; To do it, disable auto-indent.
      (unless sage-shell-use-prompt-toolkit
        (sage-shell-send-line-to-indenting-buffer-and-indent line))
      (cond (sage-shell-use-prompt-toolkit
             (let* ((proc (get-buffer-process sage-shell-process-buffer))
                    (proc-pos (copy-marker
                               (marker-position (process-mark proc))
                               t))
                    (line-end (copy-marker
                               (progn (goto-char proc-pos)
                                      (line-end-position))
                               t)))
               (add-hook 'sage-shell--pre-output-filter-hook
                         (lambda () (let ((inhibit-redisplay t))
                                  (delete-region proc-pos line-end))))
               (let ((comint-input-sender
                      (lambda (proc _str) (process-send-string proc line))))
                 (sage-shell-comint-send-input t)
                 (process-send-string proc "
"))))
            (t (sage-shell-comint-send-input)))))

    ;; If current line contains from ... import *, then update sage commands
    (when (sage-shell-update-sage-commands-p line)
      (sage-shell-update-sage-commands))
    (when at-tl-in-sage-p
      ;; change default-directory if needed
      (cond ((and
              (string-match (rx bol (zero-or-more blank)
                                (zero-or-one "%")
                                "cd" (zero-or-more blank)
                                (group (one-or-more (regexp "[^\n \t]"))))
                            line)
              (file-exists-p (match-string 1 line)))
             (ignore-errors
               (cd (match-string 1 line))))
            ((string-match (rx bol (zero-or-more blank)
                               (zero-or-one "%")
                               "cd" (zero-or-more blank)
                               eol)
                           line)
             (cd "~")))

      (sage-shell-cpl--add-to-cands-in-cur-session line)
      (when (string-match sage-shell-clear-commands-regexp line)
        (add-hook 'sage-shell-output-filter-finished-hook
                  #'sage-shell-clear-current-buffer)))))

(defun sage-shell--clear-cache-in-send-input ()
  (sage-shell--inputs-outputs-clear-cache)
  (sage-shell--clear-eldoc-cache)
  (sage-shell-cpl--clear-argspec-cache))

(defun sage-shell-cpl--add-to-cands-in-cur-session (line)
  (let ((regexp-asg
         (rx bol
             (group
              (0+ (and symbol-start
                       (1+ (or "_" alnum))
                       (and (0+ whitespace) "," (0+ whitespace))))
              (and symbol-start (1+ (or "_" alnum)) symbol-end))
             (0+ whitespace) "=" (0+ whitespace)
             symbol-start))
        (regexp-def-or-class
         (rx bol
             symbol-start
             (or "def" "class")
             symbol-end
             (1+ whitespace)
             (group (1+ (or "_" alnum))))))

    (cond ((string-match regexp-asg line)
           ;; When assignment is performed, add vars to the cached command
           ;; list.
           (let ((str-s (split-string (match-string 1 line)
                                      (rx (1+ (or "," " "))))))
             (setq sage-shell-cpl--cands-in-current-session
                   (append str-s
                           sage-shell-cpl--cands-in-current-session))))
          ((string-match regexp-def-or-class line)
           (let ((name (match-string 1 line)))
             (setq sage-shell-cpl--cands-in-current-session
                   (cons name sage-shell-cpl--cands-in-current-session)))))))


(defun sage-shell-send-blank-line ()
  (cond (sage-shell-use-prompt-toolkit
         (let ((win (get-buffer-window sage-shell-process-buffer)))
           (sage-shell-edit-exec-command-base
            :command "" :insert-command-p t
            :callback
            (lambda ()
              (sage-shell-with-selected-window-if-possible win
                (goto-char (process-mark (get-buffer-process
                                          sage-shell-process-buffer))))))))
        (t (sage-shell-send-blank-line-readline))))

(defun sage-shell-send-blank-line-readline ()
  (with-current-buffer sage-shell-process-buffer
    (let ((comint-input-sender
           (lambda (proc _str) (comint-simple-send proc "")))
          (win (get-buffer-window sage-shell-process-buffer)))
      (sage-shell-with-selected-window-if-possible win
        (sage-shell-comint-send-input)))))

(defun sage-shell-at-top-level-p ()
  (save-excursion
    (forward-line 0)
    (or (looking-at sage-shell-prompt1-regexp)
        (cl-loop for i in sage-shell-interfaces-other-interfaces
                 thereis (looking-at (format "^%s: " i))))))

(cl-defun sage-shell-at-top-level-and-in-sage-p
    (&optional (cur-intf (sage-shell-interfaces-current-interface)))
  "returns non nil if and only if current interface is sage and
the current line is not in a block."
  (and (string= cur-intf "sage")
       (save-excursion
         (forward-line 0)
         (looking-at sage-shell-prompt1-regexp))))

(defun sage-shell-indent-get-indenting-buffer ()
  "Return a temporary buffer set in python-mode. Create one if necessary."
  (let ((buf (get-buffer-create sage-shell-indent-indenting-buffer-name)))
    (set-buffer buf)
    (unless (eq major-mode 'python-mode)
      (python-mode)
      (if (boundp 'python-guess-indent)
          (set (make-local-variable 'python-guess-indent) nil))
      (if (boundp 'python-indent-guess-indent-offset)
          (set (make-local-variable 'python-indent-guess-indent-offset) nil)))
    buf))

(defun sage-shell-indent-insert-whitespace ()
  "Insert whitespaces if sage-shell-prompt2-regexp regexp
matches last process output."
  (when (save-excursion
          (forward-line 0)
          (looking-at sage-shell-prompt2-regexp))
    (let ((indent-str nil))
      (with-current-buffer (sage-shell-indent-get-indenting-buffer)
        (setq indent-str (buffer-substring (point-at-bol) (point))))
      (when (get-buffer-process sage-shell-process-buffer)
        (goto-char (process-mark (get-buffer-process (current-buffer))))
        (insert indent-str)))))


(defun sage-shell-indent-indent-line ()
  " indent-line function using indent-line function in
python-mode"
  (let ((this-command 'indent-for-tab-command)
        (last-command (if (eq last-command 'sage-shell-tab-command)
                          'indent-for-tab-command
                        last-command))
        (line (buffer-substring-no-properties
               (save-excursion (comint-bol) (point))
               (line-end-position)))
        (col (- (point) (save-excursion (comint-bol) (point))))
        col1 line1)
    (with-current-buffer (sage-shell-indent-get-indenting-buffer)
      (delete-region (line-beginning-position)
                     (line-end-position))
      (insert line)
      (beginning-of-line) (goto-char (+ (point) col))
      ;; use indent function of python-mode
      (indent-for-tab-command)
      (setq col1  (- (point) (line-beginning-position))
            line1 (buffer-substring-no-properties
                   (line-beginning-position) (line-end-position))))
    (delete-region (line-beginning-position) (line-end-position))
    (save-excursion (insert line1))
    (comint-bol) (goto-char (+ (point) col1))))


;;; sage-shell-help
(defvar sage-shell-help-fontlock-keyword-regexp
  (rx (group (or (and bow (or "Base Class"
                              "Definition"
                              "DEFINITION"
                              "IMPLEMENTATION"
                              "String form"
                              "Docstring"
                              "EXAMPLES"
                              "EXAMPLE"
                              "File"
                              "Loaded File"
                              "Source File"
                              "OUTPUT"
                              "INPUT"
                              "Namespace"
                              "String Form"
                              "TESTS"
                              "Methods defined here"
                              "AUTHORS"
                              "AUTHOR"
                              "Type"
                              "Class Docstring"
                              "Class docstring"
                              "Constructor Docstring"
                              "Constructor information"
                              "ALGORITHM"
                              "Call def"
                              "Call docstring"
                              "Init definition"
                              "Init docstring"
                              "Signature"
                              "Init signature")
                      ":")
                 (and bol (or "NAME"
                              "FILE"
                              "DATA"
                              "DESCRIPTION"
                              "PACKAGE CONTENTS"
                              "FUNCTIONS"
                              "CLASSES")
                      eol)
                 (and bow "sage: ")))))

(defvar sage-shell-help-help-buffer-name "*Sage Document*")

(define-derived-mode sage-shell-help-mode help-mode "Sage-doc"
  "Help mode for Sage"
  (font-lock-mode 1)
  (view-mode 1)
  (font-lock-add-keywords
   nil `((,sage-shell-help-fontlock-keyword-regexp 1 font-lock-keyword-face))))

(sage-shell-define-keys sage-shell-help-mode-map
  "C-c C-d" 'sage-shell-send-doctest
  "C-c C-j" 'sage-shell-send-doctest
  "C-c C-z" 'sage-shell-edit-pop-to-process-buffer)

(defvar sage-shell-help-symbol-not-found-regexp
  "Object `.*?` not found."
  "Regexp that matches Sage's 'symbol not found' warning.")

(defun sage-shell-help-help-buffer-init (symbol)
  (let* ((case-fold-search t)
         (linenum (sage-shell-help-find-symbols-line-num
                   symbol sage-shell-process-buffer)))
    (goto-char (point-min))
    (save-excursion
      (while (re-search-forward (rx bow "sage: ") nil t)
        (replace-match (propertize "sage: " 'read-only t))))
    ;; make button for source file
    (save-excursion
      (while (and (re-search-forward (rx (or (and bol (or "Source File"
                                                          "Loaded File"
                                                          "File") ":"
                                                          (1+ blank))
                                             (and bol "FILE" eol)))
                                     nil t)
                  (re-search-forward "[^ \n\t]+" nil t))
        (let ((fname (match-string 0)))
          (sage-shell-help-file-type-make-button
           (match-beginning 0)
           (match-end 0)
           (if sage-shell-prefer-development-file-p
               (sage-shell-src-version fname)
             fname)
           linenum))))
    (when sage-shell-make-error-link-p
      (sage-shell-make-error-links (point-min) (point-max)))))

(cl-defun sage-shell-help-file-type-make-button
    (beg end file line &optional cont (recenter-arg 0))
  "If cont is a function, then cont will be called after visiting the file."
  (unless (button-at beg)
    (make-text-button
     beg end
     'sage-shell-file file 'sage-shell-line line
     'sage-shell-cont cont
     'sage-shell-buffer (current-buffer)
     'sage-shell-proc-buf sage-shell-process-buffer
     'action `(lambda (button)
                (let* ((linenum (button-get button 'sage-shell-line))
                       (cont (button-get button 'sage-shell-cont))
                       (proc-buf (button-get button 'sage-shell-proc-buf))
                       (file (button-get button 'sage-shell-file))
                       (cbuf (button-get button 'sage-shell-buffer)))
                  (with-selected-window (get-buffer-window cbuf)
                    (find-file-other-window file))
                  (with-current-buffer (get-file-buffer file)
                    (setq sage-shell-process-buffer proc-buf))
                  (select-window (get-buffer-window (get-file-buffer file)))
                  (when linenum
                    (goto-char (point-min))
                    (forward-line (1- linenum))
                    (recenter ,recenter-arg))
                  (when (functionp cont)
                    (funcall cont))))
     'follow-link t)))


(defun sage-shell-help-find-symbols-line-num (symbol process-buffer)
  "return line number"
  (let* ((str (sage-shell-send-command-to-string
               (format "%s(%s)"
                       (sage-shell-py-mod-func "print_source_line")
                       symbol)
               process-buffer)))
    (when (string-match "\\([0-9]+\\)" str)
      (string-to-number (match-string 1 str)))))

(defvar sage-shell-help-help-contents-list nil "help contents list")
(defvar sage-shell-help-help-contents-list-index 0
  "index 0 item is the newest.")

(defun sage-shell-help-make-forward-back-button ()
  (let ((len (length sage-shell-help-help-contents-list))
        (idx sage-shell-help-help-contents-list-index))
    (sage-shell-labels ((insert-btn
                         (text arg)
                         (insert-text-button
                          text
                          'sage-shell-help-history-arg arg
                          'action
                          (lambda (btn)
                            (sage-shell-help-forward-history
                             (button-get btn 'sage-shell-help-history-arg)))
                          'follow-link t))
                        (insert-forward-back-btn
                         (sym)
                         (save-excursion
                           (goto-char (point-max))
                           (newline)
                           (case sym
                             ('forward (insert-btn "[forward]" 1))
                             ('back (insert-btn "[back]" -1))
                             ('both (insert-btn "[back]" -1)
                                    (insert "  ")
                                    (insert-btn "[forward]" 1))))))

      (cond
       ((eq len 1))
       ((and (> idx 0) (< idx (1- len))) (insert-forward-back-btn 'both))
       ((eq idx 0) (insert-forward-back-btn 'back))
       ((eq idx (1- len)) (insert-forward-back-btn 'forward))))))

(defun sage-shell-help-forward-history (arg)
  (interactive "p")
  (let ((inhibit-read-only t)
        (view-read-only nil)
        (lst sage-shell-help-help-contents-list)
        (idx sage-shell-help-help-contents-list-index))
    (erase-buffer)
    ;; insert history contents
    (insert (nth (- idx arg) lst))
    ;; update index
    (setq sage-shell-help-help-contents-list-index
          (- idx arg))
    ;; make button
    (sage-shell-help-make-forward-back-button)
    (goto-char (point-min))))

(defun sage-shell-help-backward-history (arg)
  (interactive "p")
  (sage-shell-help-forward-history (- arg)))

;; remap help-mode-map
(define-key sage-shell-help-mode-map
  [remap help-go-back] 'sage-shell-help-backward-history)
(define-key sage-shell-help-mode-map
  [remap help-go-forward] 'sage-shell-help-forward-history)


(cl-defun sage-shell-help-describe-symbol
    (symbol &optional
            (cmd (format "%s(%%S)" (sage-shell-py-mod-func "print_info"))))
  "Describe symbol, display help buffer and select the window."
  (let* ((buf (get-buffer-create sage-shell-help-help-buffer-name))
         (cmd-str (format cmd symbol))
         (str (sage-shell-send-command-to-string cmd-str))
         (proc (current-buffer)))
    (cond ((string-match sage-shell-help-symbol-not-found-regexp str)
           (message (format "Object %s not found." symbol)))
          (t (let ((inhibit-read-only t)
                   (help-window-select t)
                   (view-read-only nil))
               (with-help-window (buffer-name buf)
                 (with-current-buffer buf
                   (erase-buffer) (sage-shell-help-mode)
                   (setq sage-shell-process-buffer proc)
                   (make-marker)
                   (insert str)
                   (sage-shell-help-help-buffer-init symbol)

                   ;; add to history list
                   (let ((contents (buffer-substring (point-min) (point-max)))
                         (lst sage-shell-help-help-contents-list))
                     (unless (equal (car lst) contents)
                       (setq sage-shell-help-help-contents-list
                             (cons contents lst))))
                   ;; update history index
                   (setq sage-shell-help-help-contents-list-index 0)
                   ;; make forward or backward button
                   (sage-shell-help-make-forward-back-button))))))))

;;; make err link
(defvar sage-shell-make-err-link--line-regexp
  (rx bol (group "/" (repeat 1 255 nonl)
                 (or ".pyc" ".pyx" ".py" ".so")) eow " in"))

(defun sage-shell-make-err-link--fname-conv (filename)
  (cond ((string-match (rx (or ".py" ".pyc") eol) filename)
         (let ((fname (concat (file-name-sans-extension filename) ".py")))
           (if sage-shell-prefer-development-file-p
               (sage-shell-src-version fname)
             fname)))
        ((string-match (rx ".so" eol) filename)
         (sage-shell-src-version filename))
        (t filename)))

(defun sage-shell-research-forward-w-bd (reg bd)
  (when (< (point) bd)
    (re-search-forward reg bd t)))

(defun sage-shell-make-error-links (beg end)
  (save-excursion
    (goto-char beg)
    (cl-loop while (sage-shell-research-forward-w-bd
                    sage-shell-make-err-link--line-regexp end)
             for fbeg = (match-beginning 1)
             for fend = (match-end 1)
             for file-org-name = (match-string 1)
             for filename = (sage-shell-make-err-link--fname-conv
                             file-org-name)
             for linenum = nil
             for cont = nil
             if (or (and (string-match (rx ".so" eol) file-org-name)
                         (prog1 t
                           (forward-line 0)
                           (when (re-search-forward
                                  (rx "in" (1+ space)
                                      (group (1+ (or alnum "_" "-" "."))))
                                  (line-end-position) t)
                             (setq cont (sage-shell-make-error-links--cont
                                         file-org-name (match-string 1))))))
                    (progn
                      (forward-line 1)
                      (and (looking-at (rx bol (1+ whitespace)
                                           (1+ num)))
                           (when (sage-shell-research-forward-w-bd
                                  (rx bol (0+ "-") ">"
                                      (1+ whitespace)
                                      (group (1+ num)))
                                  end)
                             (setq linenum
                                   (string-to-number (match-string 1)))))))
             do
             (sage-shell-help-file-type-make-button
              fbeg fend filename linenum cont nil))))


(defun sage-shell-make-error-links--cont (f-org-name func-name)
  (when (and (sage-shell-awhen (string-match (sage-shell-sage-root) f-org-name)
               (= it 0))
             (string-match (rx "site-packages/" (group "sage" (1+ nonl)))
                           (file-name-sans-extension f-org-name)))
    (let* ((l1 (split-string (match-string 1 f-org-name) "/"))
           (l2 (split-string func-name (rx ".")))
           (func-ls (cl-loop for a1 on l1 for a2 on l2
                             unless a1
                             finally return a2)))
      (lambda ()
        (goto-char (point-min))
        (dolist (a func-ls)
          (re-search-forward
           (rx-to-string
            `(and (or "def" "cdef" "cpdef" "class")
                  (or whitespace
                      (and whitespace
                           (0+ nonl)
                           whitespace))
                  ,a (0+ whitespace) "("))
           nil t))
        (forward-line 0)))))


;; inputs outputs
(defvar sage-shell-list-outputs-buffer "*Sage Outputs*")
(defvar sage-shell-lo-delim "@sage_shell_delim@")
(defvar sage-shell-list-outputs-points nil)

(defun sage-shell-list-outputs ()
  (interactive)
  (let ((b (get-buffer-create sage-shell-list-outputs-buffer))
        (proc-buf sage-shell-process-buffer))
    (with-current-buffer b
      (let ((inhibit-read-only t)
            (view-read-only nil))
        (erase-buffer)
        (sage-shell-list-outputs-mode)
        (setq sage-shell-process-buffer proc-buf)
        (let* ((win (get-buffer-window (pop-to-buffer b)))
               (delim (mapconcat
                       (lambda (_x) "-")
                       (number-sequence 1 (window-width win)) ""))
               (out (sage-shell--inputs-outputs)))
          (with-current-buffer b
            (save-excursion
              (goto-char (point-min))
              (let ((pts (cl-loop for a in out
                                  with pts = nil
                                  do
                                  (insert a)
                                  (insert delim)
                                  (push (1+ (point)) pts)
                                  finally return (nreverse pts))))
                (setq sage-shell-list-outputs-points
                      (cons 1 (butlast pts)))))))))))


(defvar sage-shell--inputs-outputs-cached nil)
(defun sage-shell--inputs-outputs-clear-cache ()
  (setq sage-shell--inputs-outputs-cached nil))
(make-variable-buffer-local 'sage-shell--inputs-outputs-cached)
(defun sage-shell--inputs-outputs ()
  (with-current-buffer sage-shell-process-buffer
    (sage-shell-aif sage-shell--inputs-outputs-cached
        it
      (when (sage-shell-redirect-and-output-finished-p)
        (setq sage-shell--inputs-outputs-cached
              (let ((s (sage-shell-send-command-to-string
                        (sage-shell-py-mod-func
                         (format "print_inputs_outputs(%s, '%s', %s)"
                                 (or sage-shell-list-outputs-max-line-num
                                     "None")
                                 sage-shell-lo-delim
                                 (if sage-shell-list-outputs-reversed-order-p
                                     "True"
                                   "False"))))))
                (butlast (split-string s sage-shell-lo-delim))))))))

(defun sage-shell-output-forward (arg)
  (interactive "p")
  (let* ((pt (point))
         (marg (- arg))
         (cr (cl-loop for a on sage-shell-list-outputs-points
                      if (and (<= (car a) pt) (cadr a) (< pt (cadr a)))
                      return a
                      finally return (last sage-shell-list-outputs-points))))
    (let* ((l-cr (length cr))
           (l-pts (length sage-shell-list-outputs-points))
           (dest (cond ((>= arg l-cr) (car (last cr)))
                       ((= arg 0) (car cr))
                       ((> arg 0) (nth arg cr))
                       ((>= marg (- l-pts l-cr)) 1)
                       (t (nth (- l-pts l-cr marg)
                               sage-shell-list-outputs-points)))))
      (goto-char dest))))

(defun sage-shell-output-backward (arg)
  (interactive "p")
  (sage-shell-output-forward (- arg)))

(define-derived-mode sage-shell-list-outputs-mode special-mode
  "Sage Outputs"
  (font-lock-add-keywords
   nil `((,(rx bol (or "In " "Out") "[" (1+ num) "]:") .
          'comint-highlight-prompt))))

(sage-shell-define-keys sage-shell-list-outputs-mode-map
  "n" 'sage-shell-output-forward
  "p" 'sage-shell-output-backward)

(defun sage-shell--last-input-start-maybe ()
  (cond (sage-shell-use-prompt-toolkit
         (let ((inhibit-field-text-motion t)
               (bol (sage-shell-line-beginning-position)))
           (save-excursion
             (goto-char comint-last-input-end)
             (while (progn
                      (forward-line 0)
                      (and
                       (< (point) bol)
                       (looking-at-p sage-shell--prompt-regexp-no-eol)
                       (progn (end-of-line)
                              (not (eobp)))))
               (forward-line 1))
             (point))))
        (t comint-last-input-end)))

(defun sage-shell-last-output-beg-end ()
  (sage-shell-with-current-buffer-safe sage-shell-process-buffer
    (save-excursion
      (goto-char (process-mark (get-buffer-process sage-shell-process-buffer)))
      (list (sage-shell--last-input-start-maybe)
            (1- (sage-shell-line-beginning-position))))))

(defun sage-shell-copy-previous-output-to-kill-ring ()
  "Save the previous visible output to `kill-ring'.
If `sage-shell-use-prompt-toolkit' is non-nil, then the first several
lines which match sage-shell--prompt-regexp-no-eol are dropped from the output."
  (interactive)
  (sage-shell-with-current-buffer-safe sage-shell-process-buffer
    (kill-new (apply #'buffer-substring-no-properties
                     (sage-shell-last-output-beg-end)))))


;;; sage-shell-interfaces

(defvar sage-shell-interfaces-optional-interfaces
  '("axiom" "gap3" "gnuplot" "kash" "magma"
    "maple" "matlab" "mathematica" "octave"
    "giac")
  "Interfaces not installed by default.")

(defun sage-shell-cpl-interface-trans (interface)
  (cond ((string= interface "pari") "gp")
        (t interface)))

(defun sage-shell-interfaces-current-interface ()
  (save-excursion
    (forward-line 0)
    (let ((int (or (cl-loop for str in sage-shell-interfaces-other-interfaces
                            if (looking-at (concat str ": ")) return str)
                   (when (looking-at sage-shell-prompt-regexp)
                     "sage"))))
      (if int
          (sage-shell-cpl-interface-trans int)))))

;; Define many global variables
(cl-loop for i in (append sage-shell-interfaces-other-interfaces '("sage"))
         do
         (set (intern (format "sage-shell-cpl-%s-info" i))
              (list
               ;; command regexp
               (cons 'cmd-rxp "[a-zA-Z0-9_]+")
               (cons 'var-chars "a-zA-Z0-9_")
               ;; if 'trait_names' has the argument 'verbose' then its message.
               (cons 'verbose nil)
               ;; cache file
               (cons 'cache-file nil)
               ;; name of executable
               (cons 'executable nil))))

(defun sage-shell-interfaces-set (interface &rest attributes-values)
  (when (sage-shell-in
         interface (cons "sage" sage-shell-interfaces-other-interfaces))
    (let ((alist (symbol-value
                  (intern (format "sage-shell-cpl-%s-info" interface)))))
      (cl-loop for (att val) in (sage-shell-group attributes-values)
               do
               (sage-shell-aif (assoc att alist)
                   (setcdr it val)
                 (error (format "No such attribute %S" att)))
               finally return val))))

(defun sage-shell-interfaces-get (interface attribute)
  (when (sage-shell-in interface
                       (cons "sage" sage-shell-interfaces-other-interfaces))
    (let ((alist (symbol-value
                  (intern (format "sage-shell-cpl-%s-info" interface)))))
      (sage-shell-aif (assoc attribute alist)
          (cdr-safe it)
        (error (format "No such attribute %S" attribute))))))

(defun sage-shell-interfaces-update-cmd-lst (itfc)
  "Update command list sync"
  (with-current-buffer sage-shell-process-buffer
    (sage-shell-cpl-set-cmd-lst itfc nil)
    (let ((sexp (sage-shell-cpl-completion-init
                 t :compl-state
                 `((interface . ,itfc)
                   (var-base-name . nil)
                   (types "interface")))))
      (sage-shell-cpl-candidates
       :sexp sexp
       :state `((interface . ,itfc)
                (types "interface")
                (var-base-name . nil)))
      (sage-shell-cpl-get-cmd-lst itfc))))

(defun sage-shell-interfaces-looking-back-var (interface)
  (let ((rgexp (sage-shell-interfaces-get interface 'cmd-rxp))
        (chars (sage-shell-interfaces-get interface 'var-chars)))
    (save-excursion
      (when (and (not (= (skip-chars-backward chars) 0))
                 (looking-at rgexp))
        (point)))))

(defun sage-shell-interfaces-executable-find (int)
  (sage-shell-aif (sage-shell-interfaces-get int 'executable)
      (executable-find it)
    (executable-find int)))

;; Executble of mathematica is math.
(sage-shell-interfaces-set "mathematica" 'executable "math")

;; set verbose message and cache-file name
(cl-loop for itf in '("maple" "maxima")
         do
         (sage-shell-interfaces-set
          itf
          'cache-file
          (expand-file-name (format "%s_commandlist_cache.sobj" itf)
                            sage-shell-dot-sage))
         (sage-shell-interfaces-set
          itf
          'verbose
          (format
           (concat
            "Building %s command completion list (this takes "
            "a few seconds only the first time you do it).\n"
            "To force rebuild later, delete %s.")
           itf
           (sage-shell-interfaces-get itf 'cache-file))))

(sage-shell-interfaces-set
 "magma"
 'cache-file
 (expand-file-name "magma_intrinsic_cache.sobj" sage-shell-dot-sage))

(sage-shell-interfaces-set
 "magma"
 'verbose
 (format
  (concat
   "Creating list of all Magma intrinsics for use in completion. "
   "This takes a few minutes the first time, but is saved to the "
   "file '%s' for future instant use. "
   "Magma may produce errors during this process, which are safe to ignore. "
   "Delete that file to force recreation of this cache. \n"
   "Scanning Magma types ...")
  (sage-shell-interfaces-get "magma" 'cache-file)))


;;; sage-shell-cpl

(defconst sage-shell-cpl-state-keys
  '(
    ;; name of the interface (string)
    interface
    ;; nil or the point of the beggining of completion
    prefix
    ;; nil or the base name of the variable name
    var-base-name
    ;; nil or string.
    module-name
    ;; nil or the function name. Used by eldoc
    in-function-call
    ;; nil or integer. Used by eldoc
    in-function-call-end
    ;; nil or the base name of the function in function call.
    ;; Used by eldoc
    in-function-call-base-name
    ;; In some cases, we need different kinds of candidates.
    ;; For example, candidates which follow "gap." should contain
    ;; gap commands and attributes of a variable gap.
    ;; An element of tyjpes should be equal to one of
    ;; "interface", "attributes", "modules", "vars-in-module", "in-function-call".

    ;; When "modules" in in type and module-name is nil, then candidates shoud
    ;; contain top level modules in sys.path.  If module-name is non-nil, it
    ;; should contain sub-modules in module-name.
    types))

(defvar sage-shell-cpl-current-state nil)

(defun sage-shell-cpl-statep (l)
  (and (listp l)
       (sage-shell-every (lambda (x)
                           (and (listp x)
                                (memq (car x) sage-shell-cpl-state-keys)))
                         l)
       (stringp (assoc-default 'interface l))
       (let-alist l
         (and (sage-shell-every (lambda (x) (or (null x) (integerp x)))
                                (list .in-function-call-end
                                      .prefix))
              (sage-shell-every (lambda (x) (or (null x) (stringp x)))
                                (list .var-base-name
                                      .module-name
                                      .in-function-call
                                      .in-function-call-base-name))
              (listp .types)
              (sage-shell-every (lambda (x) (member x '("interface" "attributes"
                                                    "modules"
                                                    "vars-in-module"
                                                    "in-function-call")))
                                .types)))))
;; For old Emacs (Emacs 24.3 or older)
(defalias 'sage-shell-cpl-state-p #'sage-shell-cpl-statep)

(defun sage-shell--to-python-dict (alst)
  "nil is converted to None."
  (format "{%s}"
          (mapconcat
           'identity
           (cl-loop for (a . b) in alst
                    collect (format "\"%s\": %s" a
                                    (cond ((or (stringp b)
                                               (numberp b)) (format "%S" b))
                                          ((eq b t) "True")
                                          ((eq b nil) "None")
                                          ((listp b)
                                           (sage-shell--to-python-list b)))))
           ", ")))

(defun sage-shell--to-python-list (ls)
  (format "[%s]"
          (mapconcat 'identity
                     (cl-loop for a in ls
                              collect (format "%S" a))
                     ", ")))

(make-variable-buffer-local 'sage-shell-cpl-current-state)


(defun sage-shell-cpl-get (state attribute)
  (sage-shell-aif (assoc attribute state)
      (cdr-safe it)))


(defun sage-shell-cpl-get-current (attribute)
  (sage-shell-cpl-get sage-shell-cpl-current-state
                      attribute))

(defun sage-shell-cpl-set (state &rest attributes-values)
  (cl-loop for (att val) in (sage-shell-group attributes-values)
           do
           (sage-shell-aif (assoc att state)
               (setcdr it val)
             (error (format "No such attribute %S" att)))
           finally return val))

(defun sage-shell-cpl-set-current (&rest attributes-values)
  (apply 'sage-shell-cpl-set sage-shell-cpl-current-state
         attributes-values))

(defun sage-shell-cpl-var-base-name-and-att-start (cur-intf)
  "Returns cons of the base name of the variable and the point of
   beginig of the attribute. For example, if there is a python
   code 'abc.de' and the point is at 'd' or 'e' and 'abc' does
   not call any functions, this returns cons of a string 'abc'
   and the point at 'd', otherwise nil."
  (let ((bol (line-beginning-position))
        (var-chars (sage-shell-interfaces-get cur-intf 'var-chars))
        att-beg base-end)
    (save-excursion
      (skip-chars-backward var-chars bol)
      (setq att-beg (point))
      (when (save-excursion
              (skip-chars-backward " " bol)
              (and (not (bobp))
                   (eq (char-after (1- (point))) ?.)))
        (save-excursion
          (skip-chars-backward " " bol)
          (forward-char -1)
          (skip-chars-backward " " bol)
          (setq base-end (point)))
        (sage-shell-awhen (sage-shell-cpl-base-name-att-beg-rec
                           var-chars bol)
          (let ((base-name (buffer-substring-no-properties it base-end)))
            (unless (or (string= base-name "")
                        ;; when base-name does not call any functions
                        (string-match (rx (or "(" "%"
                                              ;; There exists a possibility
                                              ;; that base-name contains '..'.
                                              (and "." (0+ whitespace)
                                                   ".")))
                                      base-name))
              (cons base-name att-beg))))))))

(defun sage-shell-cpl-base-name-att-beg-rec (var-chars bol)
  (save-excursion
    (skip-chars-backward var-chars bol)
    (if (not (save-excursion
               (skip-chars-backward " ")
               (eq (char-after (1- (point))) ?.)))
        (point)
      (forward-char -1)
      (skip-chars-backward " " bol)
      ;; 93 and 41 are chars of closed parens.
      (if (sage-shell-in (char-after (1- (point))) (list 93 41))
          (when (ignore-errors (backward-list))
            (skip-chars-backward " " bol)
            (sage-shell-cpl-base-name-att-beg-rec var-chars bol))
        (skip-chars-backward " " bol)
        (sage-shell-cpl-base-name-att-beg-rec var-chars bol)))))

(defun sage-shell-cpl--parse-state-args (cur-intf)
  (let* ((base-and-beg (sage-shell-cpl-var-base-name-and-att-start cur-intf))
         (base-name (car-safe base-and-beg))
         (case-fold-search nil)
         (att-beg (cdr-safe base-and-beg))
         (itfcs sage-shell-interfaces-other-interfaces)
         (intf (unless att-beg
                 (or (sage-shell-in cur-intf itfcs)
                     (sage-shell-aif (sage-shell--in-func-call-p)
                         (let ((func-name (caddr it)))
                           (when (and
                                  func-name
                                  ;; Inside string?
                                  (nth 3 it)
                                  (string-match
                                   (rx-to-string
                                    `(and symbol-start
                                          (regexp ,(regexp-opt itfcs 1))
                                          symbol-end
                                          (zero-or-one ".eval"))) func-name))
                             (match-string-no-properties 1 func-name)))))))
         (import-state-p (and (save-excursion
                                (beginning-of-line)
                                (looking-at (rx (0+ space)
                                                (group (or "import" "from"))
                                                (1+ space))))
                              (string= cur-intf "sage")))
         (from-state-p (and import-state-p
                            (string= (match-string-no-properties 1) "from"))))
    (list base-name att-beg intf import-state-p from-state-p)))

(cl-defun sage-shell-cpl-parse-current-state
    (&optional (cur-intf (sage-shell-interfaces-current-interface)))
  "Returns the current state as an alist. Used in a repl buffer."
  (when cur-intf
    (cl-destructuring-bind
        (base-name att-beg intf import-state-p from-state-p)
        (sage-shell-cpl--parse-state-args cur-intf)
      (let* ((case-fold-search nil) (state nil) (types nil)
             (itfcs sage-shell-interfaces-other-interfaces))
        (cl-destructuring-bind (types state)
            (cond
             ;; import statement
             (import-state-p
              (sage-shell-cpl--parse-import-state
               base-name att-beg intf import-state-p from-state-p))
             ;; When the word at point is an attribute
             (att-beg
              (sage-shell-push-elmts state
                'var-base-name base-name
                'prefix att-beg)
              (push "attributes" types)
              (cond ((sage-shell-in base-name itfcs)
                     (sage-shell-push-elmts state
                       'interface base-name)
                     (push "interface" types))
                    (t (sage-shell-push-elmts state
                         'interface "sage")))
              (list types state))

             ;; When the current interface is not sage or the point is
             ;; in a function one of gp.eval, gp, gap.eval, ...
             (intf
              (sage-shell-push-elmts state
                'interface intf
                'var-base-name nil
                'prefix (sage-shell-interfaces-looking-back-var intf))
              (push "interface" types)
              (list types state))

             ;; When the current interface is sage
             ((string= cur-intf "sage")
              (let* ((pfx (sage-shell-interfaces-looking-back-var "sage"))
                     (chbf (and pfx (char-before pfx)))
                     (in-func-call (sage-shell--in-func-call-p)))
                (sage-shell-push-elmts state
                  'interface "sage"
                  'var-base-name nil
                  'prefix pfx)
                ;; Unless parsing failed,
                (unless (and chbf (= chbf 46))
                  (push "interface" types))
                (when in-func-call
                  (push "in-function-call" types)
                  (setq state (sage-shell-cpl--push-in-func-call-state
                               in-func-call state))))
              (list types state)))
          (sage-shell-push-elmts state
            'types types)
          (cl-check-type state sage-shell-cpl-state)
          ;; Returns state.
          state)))))

(defun sage-shell-cpl--push-in-func-call-state (in-func-call state)
  "Assume in-func-call is non-nil."
  (let ((in-func-call-end (cadr in-func-call))
        (in-func-name (caddr in-func-call))
        (in-function-call-bn (save-excursion
                               (goto-char (goto-char (cadr in-func-call)))
                               (car (sage-shell-cpl-var-base-name-and-att-start
                                     "sage")))))
    (sage-shell-push-elmts state
      'in-function-call in-func-name
      'in-function-call-base-name in-function-call-bn
      'in-function-call-end in-func-call-end)))

(defun sage-shell-cpl--scb-and-looking-at (chars regexp)
  (let ((bol (line-beginning-position)))
    (skip-chars-backward chars bol)
    (skip-chars-backward " " bol)
    (skip-chars-backward chars bol)
    (looking-at regexp)))

(defun sage-shell-cpl--parse-import-state
    (base-name _att-beg _intf _import-state-p from-state-p)
  (let ((state nil) (types nil)
        (var-chars (sage-shell-interfaces-get "sage" 'var-chars)))
    (sage-shell-push-elmts state
      'interface "sage"
      'prefix (sage-shell-interfaces-looking-back-var "sage"))
    (cond
     ;; Top level modules in sys.path
     ((save-excursion
        (or (and (not from-state-p)
                 (sage-shell-cpl--scb-and-looking-at var-chars (rx "import")))
            (and from-state-p
                 (sage-shell-cpl--scb-and-looking-at var-chars (rx "from")))))
      (push "modules" types))
     ;; sub-modules in a module
     ((and base-name (save-excursion
                       (sage-shell-cpl--scb-and-looking-at
                        (concat var-chars ".") (rx (or "import" "from") " "))))
      (push "modules" types)
      (sage-shell-push-elmts state
        'module-name base-name))
     ;; Top level objects in a module
     ((save-excursion
        (and from-state-p
             (sage-shell-cpl--from-import-state-one-line (point))))
      (push "vars-in-module" types)
      (sage-shell-push-elmts state
        'module-name (match-string-no-properties 1)))
     ;; Else let type be "interfaces".
     (t (push "interface" types)))
    (list types state)))

(defun sage-shell-cpl--from-import-state-one-line (pt)
  "(match-begining 1) is the module name."
  (beginning-of-line)
  (when (re-search-forward
         (rx "from" (1+ space) (group (1+ (or alnum "_" ".")))
             (1+ space) "import" (1+ space))
         (line-end-position) t)
    (and (<= (match-end 1) pt)
         (save-match-data
           (beginning-of-line)
           (or (null (re-search-forward
                      (rx symbol-start "as" symbol-end)
                      (line-end-position) t))
               (<= pt (match-beginning 0)))))))

(defun sage-shell-cpl-parse-and-set-state ()
  "Parse the current state and set the state."
  (setq sage-shell-cpl-current-state (sage-shell-cpl-parse-current-state)))

(defun sage-shell-cpl-prefix ()
  (when (and (get-buffer-process sage-shell-process-buffer)
             (sage-shell-interfaces-current-interface))
    (sage-shell-cpl-parse-and-set-state)
    (sage-shell-cpl-get-current 'prefix)))


(defvar sage-shell-cpl--modules-cached nil)
(defvar sage-shell-cpl--argspec-cached nil)
(defun sage-shell-cpl--clear-argspec-cache ()
  (setq sage-shell-cpl--argspec-cached nil))
(make-variable-buffer-local 'sage-shell-cpl--argspec-cached)

(defun sage-shell-cpl--argspec-cache (in-function-call)
  (and in-function-call
       (or (assoc-default in-function-call sage-shell-cpl--argspec-cached)
           (let ((eldoc-cache (assoc-default in-function-call
                                             sage-shell--eldoc-cache)))
             (if (and eldoc-cache (not (equal eldoc-cache "")))
                 (let ((args (sage-shell-->>
                              (substring eldoc-cache
                                         (1+ (length in-function-call)) -1)
                              sage-shell--eldoc-split-buffer-args
                              (mapcar (lambda (a) (sage-shell-trim-left a))))))
                   (cl-loop for a in args
                            if (string-match (rx bol (group (1+ (or alnum "_")))
                                                 symbol-end) a)
                            collect (concat (match-string 1 a) "="))))))))

(defun sage-shell-cpl--mod-type (compl-state)
  (let ((types (sage-shell-cpl-get compl-state 'types)))
    (cl-loop for tp in '("modules" "vars-in-module")
             thereis (sage-shell-in tp types))))

(defun sage-shell-cpl--cached-mod-key (mod-tp compl-state)
  (cons mod-tp (sage-shell-cpl-get compl-state 'module-name)))

(defun sage-shell-cpl--push-cache-modules (compl-state sexp)
  (let* ((mod-tp (sage-shell-cpl--mod-type compl-state))
         (res (assoc-default mod-tp sexp)))
    (sage-shell-awhen mod-tp
      (push (cons (sage-shell-cpl--cached-mod-key mod-tp compl-state)
                  res)
            sage-shell-cpl--modules-cached))))

(defun sage-shell-cpl--push-cache-argspec (compl-state sexp)
  (let ((in-function-call (sage-shell-cpl-get compl-state 'in-function-call)))
    (when in-function-call
      (push (cons in-function-call (assoc-default "in-function-call" sexp))
            sage-shell-cpl--argspec-cached))))

(cl-defun sage-shell-cpl--types (compl-state make-cache-file-p)
  (let* ((types (sage-shell-cpl-get compl-state 'types))
         (interface (sage-shell-cpl-get compl-state 'interface))
         (in-function-call (sage-shell-cpl-get compl-state 'in-function-call))
         (update-cmd-p
          (cond (make-cache-file-p
                 (not (string= interface "magma")))
                ((sage-shell-in interface
                                sage-shell-interfaces-optional-interfaces)
                 (sage-shell-interfaces-executable-find interface))
                (t (null (sage-shell-cpl-get-cmd-lst interface))))))
    (sage-shell-chain types
      (if update-cmd-p
          types
        (sage-shell-remove-if (lambda (s) (string= s "interface")) types))
      (if (sage-shell-aand
            (sage-shell-cpl--mod-type compl-state)
            (assoc-default
             (sage-shell-cpl--cached-mod-key it compl-state)
             sage-shell-cpl--modules-cached))
          (sage-shell-remove-if (lambda (s) (or (string= s "modules")
                                                (string= s "vars-in-module")))
                                types)
        types)
      (if (and in-function-call
               (or (assoc in-function-call sage-shell-cpl--argspec-cached)
                   (assoc in-function-call sage-shell--eldoc-cache)))
          (sage-shell-remove-if (lambda (s) (string= s "in-function-call")) types)
        types))))

(defvar sage-shell-cpl--last-sexp nil)
(defvar sage-shell-cpl--dict-keys
  '(interface var-base-name module-name in-function-call
              in-function-call-base-name))

(defun sage-shell-redirect-and-output-finished-p ()
  (and (sage-shell-redirect-finished-p)
       (sage-shell-output-finished-p)))

(cl-defun sage-shell-cpl-completion-init
    (sync &key (output-buffer (sage-shell-output-buffer))
          (compl-state sage-shell-cpl-current-state)
          (callback nil))
  "If SYNC is non-nil, return a sexp. If not return value has no
meaning and `sage-shell-cpl--last-sexp' will be set when the
redirection is finished.
This function set the command list by using `sage-shell-cpl-set-cmd-lst'"
  (cl-check-type compl-state sage-shell-cpl-state)
  (cl-check-type callback (or null function))
  ;; when current line is not in a block and current interface is 'sage'
  (setq sage-shell-cpl--last-sexp nil)
  (when (and (sage-shell-with-current-buffer-safe sage-shell-process-buffer
               (sage-shell-at-top-level-and-in-sage-p))
             (sage-shell-redirect-and-output-finished-p))
    (let* ((interface (sage-shell-cpl-get compl-state 'interface))
           (verbose (sage-shell-interfaces-get interface 'verbose))
           (make-cache-file-p
            ;; 'verbose' and 'interface' is installed and cache file
            ;; does not exit
            (and (not (sage-shell-cpl-get-cmd-lst interface))
                 verbose
                 (not (file-exists-p (sage-shell-interfaces-get
                                      interface 'cache-file)))
                 (or (not (sage-shell-in
                           interface
                           sage-shell-interfaces-optional-interfaces))
                     (sage-shell-interfaces-executable-find interface))))
           (types (sage-shell-cpl--types compl-state make-cache-file-p)))
      (when make-cache-file-p
        ;; Show verbose message and make a cache file.
        (sage-shell-cpl-init-verbose interface verbose))
      (when types
        (let ((cmd (format
                    "%s(%s, %s)"
                    (sage-shell-py-mod-func "print_cpl_sexp")
                    (sage-shell--to-python-list types)
                    (sage-shell--to-python-dict
                     (cl-loop for a in sage-shell-cpl--dict-keys
                              collect
                              (cons a (assoc-default a compl-state)))))))
          (sage-shell-run-cell
           cmd
           :output-buffer output-buffer
           :sync sync
           :callback
           (lambda (s)
             (sage-shell-cpl--cpl-init-callback s compl-state)
             (when (functionp callback)
               (funcall callback s))))
          (if sync
              sage-shell-cpl--last-sexp))))))

(defun sage-shell-cpl--cpl-init-callback (s compl-state)
  (cl-check-type s sage-shell-output-stct)
  (cond ((sage-shell-output-stct-success s)
         (let ((output (sage-shell-output-stct-output s)))
           (unless (string-match (rx "))\n" buffer-end) output)
             (error "Invalid output"))
           (let ((lines (butlast (split-string output "\n"))))
             (when (cdr-safe lines)
               (display-message-or-buffer
                (cl-loop for a in (butlast lines)
                         concat a)))
             (setq sage-shell-cpl--last-sexp
                   (read (car (last lines))))
             ;; Code for caching (change global vars)
             (sage-shell-cpl--push-cache-modules
              compl-state sage-shell-cpl--last-sexp)
             (sage-shell-cpl--set-cmd-lst
              compl-state sage-shell-cpl--last-sexp)
             (sage-shell-cpl--push-cache-argspec
              compl-state sage-shell-cpl--last-sexp))))
        ;; Error
        (t (display-message-or-buffer
            (sage-shell-output-stct-output s)))))

(defun sage-shell-cpl--set-cmd-lst (state sexp)
  (let ((int (sage-shell-cpl-get state 'interface)))
    (when (and (sage-shell-in
                "interface" (sage-shell-cpl-get state 'types))
               (null (sage-shell-cpl-get-cmd-lst int)))
      (let ((ls (assoc-default "interface" sexp)))
        (when ls
          (sage-shell-cpl-set-cmd-lst
           int
           (cl-loop with regexp =
                    (format "^%s"
                            (sage-shell-interfaces-get int 'cmd-rxp))
                    for s in ls
                    if (string-match regexp s)
                    collect s)))))))

(defun sage-shell-cpl-init-verbose (interface verbose)
  (cond
   ((not (string= interface "magma"))
    (message verbose))

   (t (let* ((tmp-file (make-temp-file "sage" nil ".sage"))
             (proc-name "sage-shell-magma-complete"))
        ;; if the interface is magma, start new process
        (with-temp-buffer
          (insert (format "%s.trait_names(verbose=False)" interface))
          (write-region (point-min) (point-max) tmp-file nil 'silent))
        (unless (cl-loop for p in (process-list)
                         thereis
                         (equal (process-name p) proc-name))
          (message verbose)
          (let ((time (cadr (current-time)))
                (proc (start-process proc-name nil
                                     (sage-shell-sage-executable)
                                     tmp-file)))
            (set-process-sentinel
             proc
             (lambda (_proc _event)
               (message
                "Scanning Magma types ... Done! (%d seconds)\n Saving cache to
'%s' for future instant use\n.  Delete the above file to force re-creation of the cache."
                (- (cadr (current-time)) time)
                (sage-shell-interfaces-get "magma" 'cache-file))))))))))

(defun sage-shell-cpl-switch-to-another-interface-p (line)
  "Returns non nil when LINE contains %gp, gp.console(), gp.interact(), ..."
  (cl-loop for itf in sage-shell-interfaces-other-interfaces
           if (string-match
               (concat
                "\\("
                (mapconcat
                 'identity
                 (list (concat "%" itf "\\>")
                       (concat itf "\\.console()")
                       (concat itf "\\.interact()"))
                 "\\|") "\\)")
               line)
           do (return itf)))

(defun sage-shell-cpl-cmds-symbol (intf)
  (intern (format "sage-shell-cpl-%s-commands" intf)))

(defvar sage-shell-cpl-sage-commands nil "List of global objects
of current Sage process.")
(make-variable-buffer-local 'sage-shell-cpl-sage-commands)

(cl-loop for i in sage-shell-interfaces-other-interfaces
         for sym = (sage-shell-cpl-cmds-symbol i)
         do (set sym nil))

(defun sage-shell-cpl-set-cmd-lst (intf lst)
  (if (sage-shell-in intf (cons "sage" sage-shell-interfaces-other-interfaces))
      (sage-shell-awhen (sage-shell-aand
                          sage-shell-process-buffer
                          (get-buffer it))
        (with-current-buffer it
          (set (sage-shell-cpl-cmds-symbol intf) lst)))
    (error (format "No interface %s" intf))))

(defun sage-shell-cpl-get-cmd-lst (intf)
  (if (sage-shell-in intf (cons "sage" sage-shell-interfaces-other-interfaces))
      (sage-shell-with-current-buffer-safe sage-shell-process-buffer
        (symbol-value (sage-shell-cpl-cmds-symbol intf)))
    (error (format "No interface %s" intf))))

(defun sage-shell-cpl-to-objname-to-send (can)
  (let* ((var-base-name (sage-shell-cpl-get-current 'var-base-name))
         (interface (cond ((sage-shell-in
                            (sage-shell-interfaces-current-interface)
                            sage-shell-interfaces-other-interfaces)
                           (sage-shell-interfaces-current-interface))
                          (t (sage-shell-cpl-get-current 'interface)))))
    (cond (var-base-name (concat var-base-name "." can))
          ((sage-shell-in interface sage-shell-interfaces-other-interfaces)
           (concat interface "." can))
          (t can))))

(defun sage-shell-cpl-candidates-sync (&optional regexp)
  (when (and (sage-shell-cpl-parse-and-set-state)
             (sage-shell-redirect-and-output-finished-p))
    (let ((cur-intf (sage-shell-interfaces-current-interface)))
      (sage-shell-cpl-candidates
       :sexp (sage-shell-cpl-completion-init t)
       :regexp (or regexp (sage-shell-interfaces-get cur-intf 'cmd-rxp))))))

(defun sage-shell-cpl-trans-sexp (sexp state)
  "Trasnform SEXP so that the union of cdr is an appropriate list
 of candidates."
  (let ((types (sage-shell-cpl-get state 'types))
        (int (sage-shell-cpl-get state 'interface))
        (mod-tp (sage-shell-cpl--mod-type state))
        (in-function-call (sage-shell-cpl-get state 'in-function-call)))
    (sage-shell-chain sexp
      (cond ((and (sage-shell-in "interface" types)
                  (null (assoc "interface" sexp)))
             (cons (cons "interface" (sage-shell-cpl-get-cmd-lst int))
                   sexp))
            (t sexp))
      (let* ((ky (sage-shell-cpl--cached-mod-key mod-tp state))
             (val (assoc-default ky sage-shell-cpl--modules-cached)))
        (cond ((and mod-tp val (null (assoc-default mod-tp sexp)))
               (cons (cons mod-tp val) sexp))
              (t sexp)))
      (sage-shell-aif (and in-function-call
                           (sage-shell-cpl--argspec-cache in-function-call))
          (cons (cons "in-function-call" it) sexp)
        sexp))))

(defun sage-shell-cpl--default-regexp-alst (keys _state)
  (let ((regexp (sage-shell-interfaces-get "sage" 'cmd-rxp)))
    (cl-loop for k in keys
             collect
             (cons k regexp))))

(defun sage-shell-cpl--use-filter-p (type state)
  (cond ((string= type "interface")
         (string= (sage-shell-cpl-get state 'interface) "sage"))
        (t (sage-shell-in type '("attributes")))))

(cl-defun sage-shell-cpl-candidates
    (&key (regexp nil) (sexp sage-shell-cpl--last-sexp)
          (state sage-shell-cpl-current-state) (keys t))
  "Collect candidates matching (concat \"^\" REGEXP).
If KEYS is a list of string, then it collects only cdr of SEXP
whose key is in KEYS."
  (let* ((sexp1 (sage-shell-cpl-trans-sexp sexp state))
         (keys1 (cond ((listp keys) keys)
                      (t (sage-shell-cpl-get state 'types))))
         (regexp1 (format "^%s"
                          (or regexp (sage-shell-interfaces-get
                                      "sage" 'cmd-rxp)))))
    (cl-loop for type in keys1
             for cands = (assoc-default type sexp1)
             when cands
             append
             (if (sage-shell-cpl--use-filter-p type state)
                 (cl-loop for s in cands
                          if (string-match regexp1 s)
                          collect s)
               cands))))

(defvar sage-shell-completion-sync-cached nil)
(make-variable-buffer-local 'sage-shell-completion-sync-cached)
(defun sage-shell-clear-completion-sync-cached ()
  (sage-shell-with-current-buffer-safe sage-shell-process-buffer
    (setq sage-shell-completion-sync-cached nil)))

(defvar sage-shell--python-builtins
  '("__import__" "abs" "all" "and" "any" "apply" "as" "assert" "basestring"
    "bin" "bool" "break" "buffer" "bytearray" "callable" "chr" "class"
    "classmethod" "cmp" "coerce" "compile" "complex" "continue" "def" "del"
    "delattr" "dict" "dir" "divmod" "elif" "else" "enumerate" "eval" "except"
    "exec" "execfile" "file" "filter" "finally" "float" "for" "format" "from"
    "frozenset" "getattr" "global" "globals" "hasattr" "hash" "help" "hex"
    "id" "if" "import" "in" "input" "int" "intern" "is" "isinstance"
    "issubclass" "iter" "lambda" "len" "list" "locals" "long" "map" "max"
    "memoryview" "min" "next" "not" "object" "oct" "open" "or" "ord" "pass"
    "pow" "print" "print" "property" "raise" "range" "raw_input" "reduce"
    "reload" "repr" "return" "reversed" "round" "set" "setattr" "slice"
    "sorted" "staticmethod" "str" "sum" "super" "try" "tuple" "type"
    "unichr" "unicode" "vars" "while" "with" "xrange" "yield" "zip"))

(defun sage-shell-completion-at-point-func ()
  "Used for completion-at-point. The result is cached."
  (let ((wab (sage-shell-word-at-pt-beg)))
    (list wab (point) (sage-shell--completion-at-point))))

(defun sage-shell--completion-at-point ()
  "Return list of possible completions at point."
  (let ((old-int (sage-shell-cpl-get-current 'interface))
        (old-pref (sage-shell-cpl-get-current 'prefix))
        (wab (sage-shell-word-at-pt-beg))
        (var-name (progn
                    (sage-shell-cpl-parse-and-set-state)
                    (sage-shell-cpl-get-current 'var-base-name))))
    (cond ((and
            old-int (string= old-int "sage") old-pref
            ;; same line as the last completion
            (or (= (line-number-at-pos wab) (line-number-at-pos old-pref))
                (sage-shell-clear-completion-sync-cached))
            var-name
            (assoc-default var-name sage-shell-completion-sync-cached))
           (assoc-default var-name sage-shell-completion-sync-cached))
          (t (cond
              (var-name
               (setq sage-shell-completion-sync-cached
                     (cons (cons var-name
                                 (sage-shell-cpl-candidates-sync
                                  sage-shell-completion-candidate-regexp))
                           sage-shell-completion-sync-cached))
               (assoc-default var-name sage-shell-completion-sync-cached))
              (t (sage-shell--completion-at-pt-func-append
                  (sage-shell-cpl-candidates-sync
                   sage-shell-completion-candidate-regexp))))))))

(defun sage-shell--completion-at-pt-func-append (ls)
  (append
   (when (and (sage-shell-in "interface"
                             (sage-shell-cpl-get-current 'types))
              (string= (sage-shell-cpl-get-current 'interface) "sage"))
     (append sage-shell--python-builtins
             sage-shell-cpl--cands-in-current-session))
   ls))


(defun sage-shell-symbol-beg ()
  (save-excursion
    (let ((chars (sage-shell-interfaces-get
                  (sage-shell-interfaces-current-interface)
                  'var-chars)))
      (skip-chars-backward chars))
    (point)))

(defun sage-shell-pcomplete-parse-args ()
  (let ((sb (sage-shell-symbol-beg)))
    (list
     (list (buffer-substring-no-properties
            sb (point)))
     sb)))

(defun sage-shell-pcomplete-setup ()
  (set (make-local-variable 'pcomplete-parse-arguments-function)
       'sage-shell-pcomplete-parse-args)
  (set (make-local-variable 'pcomplete-default-completion-function)
       'sage-shell-pcomplete-default-completion)
  (set (make-local-variable 'pcomplete-command-completion-function)
       'sage-shell-pcomplete-default-completion)
  (set (make-local-variable 'pcomplete-termination-string) "")
  (set (make-local-variable 'pcomplete-cycle-completions) nil))

(defun sage-shell-pcomplete-default-completion ()
  (pcomplete-here
   (all-completions
    (buffer-substring-no-properties (sage-shell-symbol-beg) (point))
    (sage-shell--completion-at-point))))

(defun sage-shell-edit-candidates-sync (&optional regexp)
  (let ((state (sage-shell-edit-parse-current-state)))
    (when (and state
               (progn
                 (sage-shell-edit-set-sage-proc-buf-internal nil nil)
                 sage-shell-process-buffer
                 (buffer-live-p sage-shell-process-buffer))
               (sage-shell-redirect-and-output-finished-p))
      (sage-shell-cpl-candidates
       :sexp (sage-shell-cpl-completion-init t :compl-state state)
       :state state
       :regexp (or regexp (sage-shell-interfaces-get "sage" 'cmd-rxp))))))

(defun sage-shell-edit-completion-at-point-func ()
  "Used for completion-at-point."
  (let ((wab (sage-shell-word-at-pt-beg)))
    (list wab (point) (sage-shell-edit-candidates-sync))))


;;; sage-edit
(defun sage-shell-edit-process-alist ()
  (or (sage-shell-aif (and sage-shell-process-buffer
                           (buffer-live-p sage-shell-process-buffer)
                           (get-buffer-process sage-shell-process-buffer))
          (list (cons it (process-name it))))
      (let ((case-fold-search nil))
        (cl-loop for proc in (process-list)
                 for buffer-name = (sage-shell-aif (process-buffer proc)
                                       (and (buffer-live-p it)
                                            (buffer-name it)))
                 for proc-name = (process-name proc)
                 if (and buffer-name
                         (string-match
                          (rx bol "*Sage"
                              (zero-or-one "<" (1+ (or alnum "-" "." "_")) ">")
                              (zero-or-one "@" (1+ (or alnum "-" "." "_"))) "*"
                              eol)
                          buffer-name))
                 collect (cons proc-name proc)))))

(defun sage-shell-set-process-buffer ()
  (interactive)
  (setq sage-shell-process-buffer nil)
  (sage-shell-edit-set-sage-proc-buf-internal)
  (sage-shell-aif (get-buffer sage-shell-process-buffer)
      (message (format "Set the process buffer to buffer %s."
                       (buffer-name it)))))

(cl-defun sage-shell-edit-set-sage-proc-buf-internal
    (&optional (start-p t) (select-p t)
               (select-msg (concat
                            "There are multiple Sage processes. "
                            "Please select the process buffer: ")))
  "Set `sage-shell-process-buffer'"
  (or (and (buffer-live-p sage-shell-process-buffer)
           (get-buffer-process sage-shell-process-buffer))
      (let ((proc-alist (sage-shell-edit-process-alist))
            (cur-buf (current-buffer)))
        (cond
         ;; if there are no processes
         ((null proc-alist)
          (when (and start-p
                     (y-or-n-p (concat "Threre are no Sage processes. "
                                       "Start new process? ")))
            (let ((proc-buf
                   (sage-shell-run
                    (sage-shell-read-command) nil
                    :switch-function 'display-buffer)))
              (with-current-buffer cur-buf
                (setq sage-shell-process-buffer proc-buf)))))
         ;; if there are multiple processes
         ((consp (cdr proc-alist))
          (when select-p
            (let* ((buffer-names
                    (cl-loop for x in proc-alist
                             collect (buffer-name (process-buffer (cdr x)))))
                   (buffer-name
                    (completing-read
                     select-msg
                     buffer-names nil nil
                     (try-completion "" buffer-names)))
                   (proc (get-buffer-process buffer-name)))
              (setq sage-shell-process-buffer (process-buffer proc)))))
         ;; if there is exactly one process
         (t (setq sage-shell-process-buffer
                  (process-buffer (cdar proc-alist))))))))

(defvar sage-shell-original-mode-line-process nil)

(cl-defun sage-shell-change-mode-line-process (on &optional (name "load"))
  (cond (on
         (unless sage-shell-original-mode-line-process
           (setq sage-shell-original-mode-line-process mode-line-process))
         (setq mode-line-process
               (sage-shell-aif mode-line-process
                   (list (concat (car it) " " name))
                 (list (concat ":%s " name)))))
        (t (setq mode-line-process sage-shell-original-mode-line-process))))

(cl-defun sage-shell-edit-exec-command-base
    (&key command pre-message post-message switch-p
          (display-function nil) (insert-command-p t) (before-sentence nil)
          (push-to-input-history-p nil)
          callback)
  "If `insert-command-p' is non-nil, then it inserts `command' in
the process buffer. If `before-sentence' is non-nil, it will be
inserted in the process buffer before executing the command."
  (cl-check-type command string)
  (cl-check-type pre-message (or null string))
  (cl-check-type post-message (or null string))
  (cl-check-type display-function (or null function))
  (cl-check-type callback (or null function))

  ;; set sage process buffer
  (sage-shell-edit-set-sage-proc-buf-internal)

  (sage-shell-when-process-alive
    (sage-shell-edit--exec-command-base
     command pre-message post-message switch-p
     display-function insert-command-p before-sentence
     push-to-input-history-p
     callback)))

(defun sage-shell-edit--exec-command-base
    (command pre-message post-message switch-p
             display-function insert-command-p before-sentence
             push-to-input-history-p
             callback)

  (with-current-buffer sage-shell-process-buffer
    (sage-shell-change-mode-line-process t)
    (force-mode-line-update))

  (sage-shell-awhen pre-message (message it))

  (sage-shell-as-soon-as (sage-shell-output-finished-p)
    (sage-shell-push-to-output-finished-hook
      (when post-message
        (message post-message))

      ;; display buffer
      (when display-function
        (let ((win (funcall display-function sage-shell-process-buffer)))
          (sage-shell-with-selected-window-if-possible win
            (goto-char
             (process-mark
              (get-buffer-process sage-shell-process-buffer))))))

      (with-current-buffer sage-shell-process-buffer
        (sage-shell-change-mode-line-process nil))

      (when (functionp callback)
        (funcall callback)))

    (let ((win (get-buffer-window sage-shell-process-buffer))
          (args (list command insert-command-p before-sentence
                      push-to-input-history-p callback)))
      (sage-shell-with-selected-window-if-possible win
        (apply 'sage-shell-edit-exec-cmd-internal args))))
  (when switch-p (pop-to-buffer sage-shell-process-buffer)))

(defun sage-shell-edit-exec-cmd-internal
    (command insert-command-p before-sentence push-to-input-history-p _callback)
  (let* ((proc (get-buffer-process sage-shell-process-buffer))
         (pmark (process-mark proc)))
    (with-current-buffer sage-shell-process-buffer
      (goto-char pmark)
      (end-of-line)
      (let* ((bol (comint-line-beginning-position))
             (eol (line-end-position))
             (line (buffer-substring-no-properties bol eol)))
        (delete-region bol eol)
        (sage-shell-awhen before-sentence
          (insert it)
          (set-marker pmark (point)))
        (cond (insert-command-p
               (goto-char pmark)
               (insert command)
               (if push-to-input-history-p
                   (sage-shell-send-input)
                 (let ((comint-input-ring (make-ring 1)))
                   (sage-shell-send-input))))
              (t (sage-shell-prepare-for-send)
                 (comint-send-string proc (concat command "\n"))))
        (save-excursion
          (insert line))))))

(defvar sage-shell-edit-temp-file-base-name "sage_shell_mode_temp")

(defun sage-shell-edit-make-temp-dir ()
  (make-temp-file "sage_shell_mode" 'directory))

(defvar sage-shell-edit-temp-directory nil)

(defun sage-shell-edit-delete-temp-dir ()
  (when (and (stringp sage-shell-edit-temp-directory)
             (string= (file-name-as-directory temporary-file-directory)
                      (file-name-directory sage-shell-edit-temp-directory))
             (file-exists-p sage-shell-edit-temp-directory))
    (delete-directory sage-shell-edit-temp-directory t)))

(defvar sage-shell-delete-temp-dir-when-kill-emacs t)

(when sage-shell-delete-temp-dir-when-kill-emacs
  (add-hook 'kill-emacs-hook 'sage-shell-edit-delete-temp-dir))

(defun sage-shell-edit-temp-file (ext)
  ;; In case temp dir is removed,
  (unless (and (stringp sage-shell-edit-temp-directory)
               (file-exists-p sage-shell-edit-temp-directory)
               (file-writable-p sage-shell-edit-temp-directory))
    (setq sage-shell-edit-temp-directory
          (sage-shell-edit-make-temp-dir)))
  (expand-file-name
   (concat sage-shell-edit-temp-file-base-name "." ext)
   sage-shell-edit-temp-directory))

(defun sage-shell-edit-write-region-to-file (start end file)
  (let* ((orig-start (min start end))
         (buf-str (buffer-substring-no-properties start end))
         (offset (save-excursion
                   (goto-char orig-start)
                   (- (point) (line-beginning-position)))))
    (with-temp-buffer
      (insert sage-shell-edit-temp-file-header)
      (insert (make-string offset (string-to-char " ")))
      (save-excursion
        (insert buf-str))
      (re-search-forward (rx (not whitespace)) nil t)
      (beginning-of-line)
      (when (looking-at " +")           ; need dummy block
        (insert "if True:\n"))
      (goto-char (point-max))
      (unless (bolp)
        (newline))
      (write-region nil nil  file nil 'nomsg))
    ;; return temp file name
    file))

(defun sage-shell-edit-make-temp-file-from-region (start end)
  "Make temp file from region and return temp file name."
  (let ((f (sage-shell-edit-temp-file
            (let ((bfn (buffer-file-name)))
              (if (and bfn (member (file-name-extension bfn) '("py" "sage")))
                  (file-name-extension bfn)
                "sage")))))
    (sage-shell-edit-write-region-to-file start end f)))

(defun sage-shell-edit-beg-of-defun-position ()
  (min (save-excursion
         (end-of-defun)
         (beginning-of-defun) (point))
       (save-excursion (beginning-of-defun)
                       (point))))

(defun sage-shell-edit-end-of-defun-position ()
  (save-excursion
    (goto-char (sage-shell-edit-beg-of-defun-position))
    (end-of-defun)
    (point)))

(defun sage-shell-edit-block-name ()
  (let ((beg (sage-shell-edit-beg-of-defun-position)))
    (save-excursion
      (buffer-substring
       (progn (goto-char beg)
              (skip-chars-forward " \t") (point))
       (progn (end-of-line)
              (skip-chars-backward " \t:")
              (point))))))

(eval-when-compile
  (defvar sage-shell-edit-exec-command-base-alist
    (list (cons '-buffer (list :beg '(point-min)
                               :end '(point-max)
                               :name "buffer"
                               :doc "internal function"))
          (cons 'region (list :beg 'beg :end 'end :name "region"
                              :interactive "r"
                              :args '(beg end)))
          (cons 'defun
                (list :beg '(sage-shell-edit-beg-of-defun-position)
                      :end '(sage-shell-edit-end-of-defun-position)
                      :name '(format "block: %s" (sage-shell-edit-block-name))
                      :doc-name "def (or class)"))
          (cons 'line (list :beg '(line-beginning-position)
                            :end '(line-end-position)
                            :name "line")))))

(cl-defmacro sage-shell-edit-send-obj-base
    (&key type switch-p (display-function 'sage-shell-edit-display-function))
  (declare (debug t))
  (let* ((plst (assoc-default type sage-shell-edit-exec-command-base-alist))
         (command `(format "load('%s')"
                           (sage-shell-edit-make-temp-file-from-region
                            ,(plist-get plst :beg)
                            ,(plist-get plst :end)))))
    `(save-excursion
       (sage-shell-edit-exec-command-base
        :command ,command
        :pre-message (format "Loading the %s to the Sage process..."
                             ,(plist-get plst :name))
        :post-message (format "Loading the %s to the Sage process... Done."
                              ,(plist-get plst :name))
        :switch-p ,switch-p
        :display-function ,display-function)
       (sage-shell-clear-command-cache))))

(defmacro sage-shell-edit-defun-exec-commands ()
  (append '(progn)
          (cl-loop for (type . plist) in sage-shell-edit-exec-command-base-alist
                   for func-name-base = (format "sage-shell-edit-send-%s" type)
                   for doc-string = (or (plist-get plist :doc)
                                        (format "Evaluate the current %S in the Sage process."
                                                type))
                   for int = (sage-shell-aif (plist-get plist :interactive)
                                 `(interactive ,it)
                               '(interactive))
                   for args = (sage-shell-aif (plist-get plist :args) it '())
                   append
                   (cl-loop for b in '(t nil)
                            for func-name =  (cond (b (concat func-name-base "-and-go"))
                                                   (t func-name-base))
                            collect
                            `(defun ,(intern func-name) ,args ,doc-string ,int
                                    (sage-shell-edit-send-obj-base :type ,type :switch-p ,b))))))

(sage-shell-edit-defun-exec-commands)

(defun sage-shell-edit-send-buffer ()
  "Evaluate the contents of the current buffer in the Sage process."
  (interactive)
  (let ((bfn (buffer-file-name)))
    (cond ((and bfn (not (buffer-modified-p)))
           (sage-shell-edit-load-file bfn))
          (t (sage-shell-edit-send--buffer)))))

(defun sage-shell-edit-send-buffer-and-go ()
  "Evaluate the contents of the current buffer in the Sage process."
  (interactive)
  (let ((bfn (buffer-file-name)))
    (cond ((and bfn (not (buffer-modified-p)))
           (sage-shell-edit-load-file-and-go bfn))
          (t (sage-shell-edit-send--buffer-and-go)))))

(defvar sage-shell-file-extensions '("sage" "py" "spyx" "pyx"))

(defun sage-shell-edit-read-script-file ()
  (read-file-name
   "Load Sage file: "
   nil
   (sage-shell-awhen (buffer-file-name) it)
   nil
   nil
   (lambda (name)
     (or
      (file-directory-p name)
      (string-match
       (concat "\\." (regexp-opt sage-shell-file-extensions) "$") name)))))

(defun sage-shell-edit-send-line* ()
  "Like sage-shell-edit-send-line, but insert the line in the process buffer."
  (interactive)
  (sage-shell-edit-exec-command-base :command (buffer-substring
                                               (line-beginning-position)
                                               (line-end-position))
                                     :insert-command-p t
                                     :display-function 'display-buffer
                                     :push-to-input-history-p t))

(defvar sage-shell--test-prompt-regexp
  (rx line-start (? (or "-" "+")) (0+ (or space punct))
      (1+ (or "sage: " ">>> "))))

(defun sage-shell--doctest-lines ()
  "If the current line start with a sage: prompt, return lines for doctest."
  (save-excursion
    (forward-line 0)
    (when (looking-at sage-shell--test-prompt-regexp)
      (let* ((inhibit-field-text-motion t)
             (lines (list (buffer-substring-no-properties
                           (match-end 0)
                           (line-end-position))))
             (regexp (rx line-start (0+ whitespace) "....: ")))
        (forward-line 1)
        (cl-loop while (and
                        (not (eobp))
                        (progn
                          (beginning-of-line)
                          (looking-at regexp)))
                 do
                 (push (buffer-substring-no-properties
                        (match-end 0)
                        (line-end-position))
                       lines)
                 (forward-line 1)
                 finally return (nreverse lines))))))

(defun sage-shell-send-doctest (arg)
  "If looking at a sage: prompt, send the current doctest lines to the Sage process.
With prefix argument, send all doctests (at sage: prompts) until
the end of the docstring."
  (interactive "P")
  (sage-shell-edit-set-sage-proc-buf-internal :select-p t)
  ;; Some code are copied from sage-test.el provided by sage-mode
  (unless arg
    (save-excursion
      (forward-line 0)
      (unless (looking-at sage-shell--test-prompt-regexp)
        (error "Not at a sage: prompt"))))
  (cond ((derived-mode-p 'sage-shell-help-mode)
         (sage-shell--send-current-doctest
          (lambda ()
            (end-of-line)
            (or
             (re-search-forward sage-shell--test-prompt-regexp nil t)
             (forward-line 1)))))
        (arg (sage-shell-send-all-doctests))
        ((derived-mode-p 'python-mode)
         (sage-shell--send-current-doctest
          (lambda ()
            (let ((s-start-end (sage-shell--beg-end-of-docstring)))
              (end-of-line)
              (or (and s-start-end
                       (re-search-forward sage-shell--test-prompt-regexp
                                          (cdr s-start-end) t))
                  (forward-line 1))))))))

(defun sage-shell--beg-end-of-docstring ()
  "Return cons of the string beg and the string end if the point is in a string.
Othewise return nil."
  (let* ((ppss (syntax-ppss))
         (in-string (nth 3 ppss))
         (string-start (nth 8 ppss))
         (string-end nil))
    (when in-string
      (save-excursion
        (goto-char string-start)
        (ignore-errors
          (forward-sexp)
          (setq string-end (point)))
        (when (and string-start string-end)
          (cons string-start string-end))))))

;; TODO use indefinite extent and delete this global variable
;; Drop Emacs 24.1 and 24.2 support
(defvar sage-shell--doctest-marker (make-marker))

(defun sage-shell-send-all-doctests ()
  "Evaluate all doctests inside current docstring."
  (interactive)
  (sage-shell-edit-set-sage-proc-buf-internal :select-p t)
  (let* ((s-start-end (sage-shell--beg-end-of-docstring))
         (buf (current-buffer))
         (string-start (car s-start-end))
         (string-end (cdr s-start-end)))
    (unless s-start-end
      (error "Not inside a docstring."))
    (with-current-buffer sage-shell-process-buffer
      (setq sage-shell--report-cursor-pos-p nil))

    (goto-char string-start)
    (set-marker sage-shell--doctest-marker (point))
    (sage-shell--send-current-doctest-rec string-end buf)))

(defun sage-shell--send-current-doctest-rec (bd buf)
  (with-current-buffer buf
    (goto-char sage-shell--doctest-marker)
    (cond ((and (<= (point) bd)
                (re-search-forward sage-shell--test-prompt-regexp
                                   bd t))
           (set-marker sage-shell--doctest-marker (point))
           (sage-shell--send-current-doctest
            (lambda ()
              (sage-shell--send-current-doctest-rec bd buf))))
          (t (with-current-buffer sage-shell-process-buffer
               (setq sage-shell--report-cursor-pos-p t))))))

(defun sage-shell--send-current-doctest (&optional callback)
  (let ((lines (sage-shell--doctest-lines))
        (buf (current-buffer)))
    (cond
     ((null lines))
     ((null (cdr lines))
      (sage-shell-edit-exec-command-base
       :command (car lines)
       :insert-command-p t
       :display-function 'display-buffer
       :push-to-input-history-p t
       :callback (when callback
                   (lambda ()
                     (with-current-buffer buf
                       (funcall callback))))))
     (t
      (let ((lines (sage-shell--cpaste-lines lines)))
        (sage-shell--send--lines-internal
         lines
         (lambda ()
           (with-current-buffer buf
             (funcall callback)))))))))

(defun sage-shell--send--lines-internal (lines &optional callback)
  (sage-shell-when-emacs25-or-later
    (cl-check-type lines (sage-shell-list-of string)))
  (cl-check-type callback (or null function))
  (when lines
    (with-current-buffer sage-shell-process-buffer
      (sage-shell-setq-local
       sage-shell-output-finished-regexp
       (rx-to-string
        `(and line-start
              (or ,sage-shell-output-finished-regexp-rx
                  (and ":" line-end))))))
    (sage-shell-edit-exec-command-base
     :command (car lines)
     :insert-command-p t
     :display-function 'display-buffer
     :push-to-input-history-p t
     :callback
     (lambda ()
       (cond ((cdr lines)
              (sage-shell--send--lines-internal
               (cdr lines) callback))
             (t (with-current-buffer sage-shell-process-buffer
                  (sage-shell-setq-local
                   sage-shell-output-finished-regexp
                   (default-value
                     'sage-shell-output-finished-regexp))
                  (when (functionp callback)
                    (funcall callback)))))))))

(cl-defun sage-shell-edit-load-file-base
    (&key command file-name switch-p
          (display-function sage-shell-edit-display-function)
          (insert-command-p t) (before-sentence nil)
          (gerund "Loading"))
  (cl-check-type command (or null string))
  (cl-check-type file-name (or null string))
  (let ((buf (cl-loop for b in (buffer-list)
                      for bfn = (buffer-file-name b)
                      if (and bfn (equal (expand-file-name bfn)
                                         (expand-file-name file-name))
                              (buffer-modified-p b))
                      return b)))
    (when (and buf (y-or-n-p (message "Save file %s?"
                                      (buffer-file-name buf))))
      (with-current-buffer buf
        (save-buffer))))

  (sage-shell-edit-exec-command-base
   :command (or command (format "load('%s')" file-name))
   :switch-p switch-p
   :display-function display-function
   :pre-message (format "%s %s to the Sage process..."
                        gerund (file-name-nondirectory file-name))
   :post-message (format "%s %s to the Sage process... Done."
                         gerund (file-name-nondirectory file-name))
   :insert-command-p insert-command-p
   :before-sentence before-sentence)
  (sage-shell-clear-command-cache))

(defun sage-shell-edit-load-file (file-name)
  "Load a Sage file FILE-NAME to the Sage process."
  (interactive (list (sage-shell-edit-read-script-file)))
  (sage-shell-edit-load-file-base
   :file-name file-name))

(defun sage-shell-edit-attach-file (file-name)
  "Attach a Sage file FILE-NAME to the Sage process."
  (interactive (list (sage-shell-edit-read-script-file)))
  (sage-shell-edit-load-file-base
   :command (format "attach('%s')" file-name)
   :file-name file-name
   :gerund "Attaching"))

(defun sage-shell-edit-load-file-and-go (file-name)
  "Load a Sage file FILE-NAME to the Sage process."
  (interactive (list (sage-shell-edit-read-script-file)))
  (sage-shell-edit-load-file-base
   :file-name file-name
   :switch-p t))

(defun sage-shell-edit-load-current-file ()
  "Load the current file to the Sage process."
  (interactive)
  (sage-shell-aif (buffer-file-name) (sage-shell-edit-load-file it)))

(defun sage-shell-edit-load-current-file-and-go ()
  "Load the current file to the Sage process."
  (interactive)
  (sage-shell-aif (buffer-file-name) (sage-shell-edit-load-file-and-go it)))

(defun sage-shell-edit-pop-to-process-buffer ()
  "Switch to the Sage process buffer."
  (interactive)
  (unless (buffer-live-p sage-shell-process-buffer)
    (sage-shell-edit-set-sage-proc-buf-internal))
  (pop-to-buffer sage-shell-process-buffer))


(defvar sage-shell-edit--pps-backward-lim 3000)
(defun sage-shell-edit-parse-current-state ()
  "Parse completion state in sage-shell-sage-mode."
  (let* ((pt (point))
         (bd (sage-shell-aif sage-shell-edit--pps-backward-lim
                 (max (point-min) (- pt it))
               (point-min)))
         ;; Nearest top level block
         (beg-of-block (save-excursion
                         (when (re-search-backward (rx bol (or "_" alnum)) bd t)
                           (match-beginning 0))))
         (state
          (list (cons 'interface "sage")
                (cons 'prefix (sage-shell-interfaces-looking-back-var "sage"))))
         (types nil)
         (chars (sage-shell-interfaces-get "sage" 'var-chars))
         (base-att-beg (sage-shell-cpl-var-base-name-and-att-start "sage"))
         (base-name (car base-att-beg))
         (in-import-line-p
          (save-excursion
            (beginning-of-line)
            (looking-at (rx (0+ space) (group (or "from" "import")) space))))
         (import-or-from (if in-import-line-p
                             (match-string-no-properties 1))))
    (cond
     ;; Import statement
     ((or in-import-line-p
          (and beg-of-block
               (save-excursion
                 (goto-char beg-of-block)
                 (looking-at (rx bol (group (or "from" "import")) space)))))
      (let* ((import-or-from (or import-or-from (match-string-no-properties 1)))
             (from-state-p (string= import-or-from "from")))
        (cond
         ;; Top level modules in sys.path
         ((save-excursion
            (and
             in-import-line-p
             (or (and (not from-state-p)
                      (sage-shell-cpl--scb-and-looking-at chars (rx "import")))
                 (and from-state-p
                      (sage-shell-cpl--scb-and-looking-at chars (rx "from"))))))
          (push "modules" types))
         ;; Sub-modules in a module
         ((save-excursion
            (and in-import-line-p base-name
                 (sage-shell-cpl--scb-and-looking-at
                  (concat chars ".") (rx (or "import" "from") " "))))
          (push "modules" types)
          (sage-shell-push-elmts state 'module-name base-name))
         ;; Top level objects in a module
         ((save-excursion
            (and from-state-p
                 (progn (unless in-import-line-p
                          (goto-char beg-of-block))
                        (sage-shell-cpl--from-import-state-one-line pt))))
          (push "vars-in-module" types)
          (sage-shell-push-elmts state
            'module-name (match-string-no-properties 1))))))
     ;; Else if base-name is nil, type is '("interface")
     ((null base-name)
      (push "interface" types)
      (let* ((funcall-lim
              (save-excursion
                (when (re-search-backward
                       (rx (or "_" alnum) "(")
                       (sage-shell-aif sage-shell-edit--pps-backward-lim
                           (max (- (point) it) (point-min))) t)
                  (line-beginning-position))))
             (in-func-call (and funcall-lim
                                (sage-shell--in-func-call-p
                                 nil funcall-lim))))
        (sage-shell-awhen in-func-call
          (setq state (sage-shell-cpl--push-in-func-call-state it state))))))

    (sage-shell-push-elmts state
      'types types)
    (cl-check-type state sage-shell-cpl-state)
    ;; Returns state.
    state))


(defvar sage-shell-edit--eldoc-orig-func nil)

(defun sage-shell-edit-eldoc-function ()
  (let ((orig-eldoc (sage-shell-aif (functionp sage-shell-edit--eldoc-orig-func)
                        (ignore-errors (funcall it)))))
    (if orig-eldoc
        ;; Prefer original implementation.
        orig-eldoc
      (let* ((state (sage-shell-edit-parse-current-state))
             (in-function-call (sage-shell-cpl-get state 'in-function-call))
             (base-name (sage-shell-cpl-get state 'in-function-call-base-name))
             (sage-int-state '((interface . "sage")
                               (types "interface"))))
        (when (and in-function-call
                   (progn
                     (sage-shell-edit-set-sage-proc-buf-internal nil nil)
                     sage-shell-process-buffer)
                   (get-buffer sage-shell-process-buffer)
                   (sage-shell-in (if base-name
                                      (sage-shell-trim-right
                                       (car (split-string base-name (rx "."))))
                                    in-function-call)
                                  (append
                                   (buffer-local-value
                                    'sage-shell-cpl--cands-in-current-session
                                    sage-shell-process-buffer)
                                   (or (sage-shell-cpl-candidates
                                        :state sage-int-state)
                                       ;; If cache is not created, update
                                       ;; the command list.
                                       (progn (sage-shell-update-sage-commands)
                                              (sage-shell-cpl-candidates
                                               :state sage-int-state))))))
          (sage-shell--eldoc-function state))))))


;;; sage-shell-sage-mode
;;;###autoload
(define-derived-mode sage-shell-sage-mode python-mode "Sage"
  (setq sage-shell-edit--eldoc-orig-func eldoc-documentation-function)
  (set (make-local-variable 'eldoc-documentation-function)
       #'sage-shell-edit-eldoc-function)
  (add-hook 'completion-at-point-functions
            'sage-shell-edit-completion-at-point-func nil t))

(sage-shell-define-keys sage-shell-sage-mode-map
  "C-c C-c" 'sage-shell-edit-send-buffer
  "C-c C-r" 'sage-shell-edit-send-region
  "C-M-x" 'sage-shell-edit-send-defun
  "C-c C-l" 'sage-shell-edit-load-file
  "C-c C-z" 'sage-shell-edit-pop-to-process-buffer
  "C-c C-j" 'sage-shell-edit-send-line*
  "C-c C-d"   'sage-shell-send-doctest)


;;; Alias
;;;###autoload
(defvar sage-shell-func-alias-alist
  '((sage-shell-sage-mode . sage-mode)
    (sage-shell-run-sage . run-sage)
    (sage-shell-run-new-sage . run-new-sage)))

;;;###autoload
(defvar sage-shell-var-alias-alist
  '((sage-shell-sage-mode-map . sage-mode-map)
    (sage-shell-sage-mode-hook . sage-mode-hook)
    (sage-shell-sage-mode-syntax-table . sage-mode-syntax-table)
    (sage-shell-sage-mode-abbrev-table . sage-mode-abbrev-table)))

;;;###autoload
(progn
  (defun sage-shell-define-alias ()
    "Define aliases as follows:
| Original name                     | Alias                  |
|-----------------------------------+------------------------|
| sage-shell-sage-mode              | sage-mode              |
| sage-shell-sage-mode-map          | sage-mode-map          |
| sage-shell-sage-mode-hook         | sage-mode-hook         |
| sage-shell-sage-mode-syntax-table | sage-mode-syntax-table |
| sage-shell-sage-mode-abbrev-table | sage-mode-abbrev-table |
| sage-shell-run-sage               | run-sage               |
| sage-shell-run-new-sage           | run-new-sage           |
|-----------------------------------+------------------------|
"
    (interactive)
    (dolist (c sage-shell-func-alias-alist)
      (defalias (cdr c) (car c)))
    (dolist (c sage-shell-var-alias-alist)
      (defvaralias (cdr c) (car c)))))

;;;###autoload
(add-to-list 'auto-mode-alist `(,(rx ".sage" eos) . sage-shell-sage-mode))


;;; sage-shell-pdb
(defun sage-shell-pdb-send--command (cmd)
  (when (sage-shell-pdb-pdb-prompt-p)
    (sage-shell-edit-exec-command-base
     :command cmd
     :insert-command-p t
     :display-function 'display-buffer
     :callback (lambda ()
                 (with-current-buffer sage-shell-process-buffer
                   (goto-char (process-mark (get-buffer-process
                                             sage-shell-process-buffer))))))))

(eval-when-compile
  (defvar sage-shell-pdb-command-list
    '("next" "step" "where" "up" "down" "until" "continue" "help"
      "run" "quit")))

(defmacro sage-shell-pdb-define--commands ()
  (append '(progn)
          (cl-loop for cmd in sage-shell-pdb-command-list
                   collect
                   `(defun ,(intern (concat
                                     "sage-shell-pdb-input-"
                                     cmd))
                        ()
                      (interactive)
                      ,(format "Input '%s' in the process buffer." cmd)
                      (sage-shell-pdb-send--command ,cmd)))))

;; Define sage-shell-pdb-input-next, etc.
(sage-shell-pdb-define--commands)

(defun sage-shell-pdb-set-break-point-at-point ()
  (interactive)
  (let ((file (buffer-file-name))
        (line (save-restriction
                (widen)
                (line-number-at-pos))))
    (when file
      (sage-shell-pdb-send--command
       (format "break %s:%s" (sage-shell-site-package-version file)
               line)))))

(defun sage-shell-pdb-pdb-prompt-p ()
  (sage-shell-edit-set-sage-proc-buf-internal nil)
  (with-current-buffer sage-shell-process-buffer
    (save-excursion
      ;; goto last prompt
      (goto-char (process-mark (get-buffer-process (current-buffer))))
      (forward-line 0)
      (looking-at (rx (or "(Pdb)" "ipdb>") " ")))))


;;;;;;;;;;;;;;;;;;;;;;;;;;;;;;;;;;;;;;;;;;;;;;;;;;;;;;;;;;;;;;;;;;;;;;;;;
;;                 Borrowed from Gallina's python.el.                  ;;
;;;;;;;;;;;;;;;;;;;;;;;;;;;;;;;;;;;;;;;;;;;;;;;;;;;;;;;;;;;;;;;;;;;;;;;;;
(defvar sage-shell-pdb-stacktrace-info-regexp
  "> \\([^\"(<]+\\)(\\([0-9]+\\))\\([?a-zA-Z0-9_<>]+\\)()"
  "Regular expression matching stacktrace information.
Used to extract the current line and module being inspected.")

(defvar sage-shell-pdb-tracked-buffer nil
  "Variable containing the value of the current tracked buffer.
Never set this variable directly, use
`sage-shell-pdb-set-tracked-buffer' instead.")

(defvar sage-shell-pdb-buffers-to-kill nil
  "List of buffers to be deleted after tracking finishes.")

(defun sage-shell-pdb-set-tracked-buffer (file-name)
  "Set the buffer for FILE-NAME as the tracked buffer.
Internally it uses the `sage-shell-pdb-tracked-buffer' variable.
Returns the tracked buffer."
  (let ((file-buffer (get-file-buffer
                      (concat (file-remote-p default-directory)
                              file-name))))
    (if file-buffer
        (setq sage-shell-pdb-tracked-buffer file-buffer)
      (setq file-buffer (find-file-noselect file-name))
      (when (not (sage-shell-in file-buffer sage-shell-pdb-buffers-to-kill))
        (push file-buffer sage-shell-pdb-buffers-to-kill)))
    file-buffer))

(defun sage-shell-pdb-comint-output-filter-function ()
  "Move overlay arrow to current pdb line in tracked buffer. "
  (when sage-shell-pdb-activate
    (let* ((full-output (ansi-color-filter-apply
                         (buffer-substring comint-last-input-end (point-max))))
           (line-number)
           (file-name
            (with-temp-buffer
              (insert full-output)
              ;; When the debugger encounters a pdb.set_trace()
              ;; command, it prints a single stack frame.  Sometimes
              ;; it prints a bit of extra information about the
              ;; arguments of the present function.  When ipdb
              ;; encounters an exception, it prints the _entire_ stack
              ;; trace.  To handle all of these cases, we want to find
              ;; the _last_ stack frame printed in the most recent
              ;; batch of output, then jump to the corresponding
              ;; file/line number.
              (goto-char (point-max))
              (when (re-search-backward sage-shell-pdb-stacktrace-info-regexp nil t)
                (setq line-number (string-to-number
                                   (match-string-no-properties 2)))
                (match-string-no-properties 1)))))
      (if (and file-name line-number)
          (let* ((tracked-buffer
                  (sage-shell-pdb-set-tracked-buffer file-name))
                 (shell-buffer (current-buffer))
                 (tracked-buffer-window (get-buffer-window tracked-buffer))
                 (tracked-buffer-line-pos))
            (with-current-buffer tracked-buffer
              (set (make-local-variable 'overlay-arrow-string) "=>")
              (set (make-local-variable 'overlay-arrow-position) (make-marker))
              (setq tracked-buffer-line-pos (progn
                                              (goto-char (point-min))
                                              (forward-line (1- line-number))
                                              (point-marker)))
              (when tracked-buffer-window
                (set-window-point
                 tracked-buffer-window tracked-buffer-line-pos))
              (set-marker overlay-arrow-position tracked-buffer-line-pos))
            (pop-to-buffer tracked-buffer)
            (switch-to-buffer-other-window shell-buffer))
        (when sage-shell-pdb-tracked-buffer
          (with-current-buffer sage-shell-pdb-tracked-buffer
            (set-marker overlay-arrow-position nil))
          (unless (sage-shell-pdb-pdb-prompt-p)
            (mapc #'(lambda (buffer)
                      (ignore-errors (kill-buffer buffer)))
                  sage-shell-pdb-buffers-to-kill))
          (setq sage-shell-pdb-tracked-buffer nil
                sage-shell-pdb-buffers-to-kill nil))))))
;;;;;;;;;;;;;;;;;;;;;;;;;;;;;;;;;;;;;;;;;;;;;;;;;;;;;;;;;;;;;;;;;;;;

;;; sagetex
(defun sage-shell-sagetex-add-to-texinputs ()
  "Add $SAGE_ROOT/local/share/texmf/tex/generic/sagetex/ to TEXINPUTS."
  (sage-shell-awhen (sage-shell-sage-root)
    (let ((texinputs (getenv "TEXINPUTS"))
          (sagetexdir (let ((dir1 (expand-file-name
                                   "local/share/texmf/tex/generic/sagetex"
                                   it))
                            (dir2 (expand-file-name
                                   "local/share/texmf/tex/latex/sagetex"
                                   it)))
                        (if (file-exists-p dir1) dir1 dir2))))
      (when (and (not (and texinputs
                           (sage-shell-in sagetexdir
                                          (split-string texinputs ":"))))
                 (file-exists-p sagetexdir))
        (setenv "TEXINPUTS" (concat texinputs sagetexdir ":"))))))

(defun sage-shell-sagetex-tex-to-sagetex-file (f)
  (concat (file-name-sans-extension
           (expand-file-name
            (sage-shell-sagetex-tex-master-maybe f)
            default-directory)) ".sagetex.sage"))

;;;###autoload
(defun sage-shell-sagetex-load-file (filename)
  "Load a .sagetex.sage file to an existing Sage process."
  (interactive
   (list (sage-shell-sagetex-read-latex-file)))
  (let ((dflt (sage-shell-sagetex-tex-to-sagetex-file
               filename)))
    (sage-shell-edit-load-file-base
     :command (format "%s('%s')" (sage-shell-py-mod-func "sage_tex_load")
                      dflt)
     :file-name dflt)))

;;;###autoload
(defun sage-shell-sagetex-load-current-file ()
  (interactive)
  (sage-shell-sagetex--load-current-file
   'sage-shell-sagetex-load-file))

(defvar sage-shell-sagetex-latex-command-func
  'sage-shell-sagetex-post-command
  "This varable should be a function with one argument (the file
name of a LaTeX file) which returns a LaTeX command with the
file name.")

(defun sage-shell-TeX-shell ()
  "Name of shell used to parse TeX commands."
  (cond ((boundp 'TeX-shell) TeX-shell)
        ((memq system-type '(ms-dos emx windows-nt)) shell-file-name)
        (t "/bin/sh")))

(defun sage-shell-TeX-shell-command-option ()
  "Shell argument indicating that next argument is the command."
  (cond
   ((boundp 'TeX-shell-command-option) TeX-shell-command-option)
   ((memq system-type '(ms-dos emx windows-nt))
    (cond ((boundp 'shell-command-option)
           shell-command-option)
          ((boundp 'shell-command-switch)
           shell-command-switch)
          (t "/c")))
   (t                                   ;Unix & EMX (Emacs 19 port to OS/2)
    "-c")))

(defun sage-shell-sagetex-tex-master-maybe (f &optional nondir)
  (let* ((b (get-file-buffer f))
         (tm (when (and (bufferp b)
                        (boundp 'TeX-master))
               (buffer-local-value 'TeX-master b))))
    (let ((ms (cond ((and tm (stringp tm))
                     (expand-file-name tm (file-name-directory f)))
                    (t f))))
      (if nondir (file-name-nondirectory ms)
        ms))))

(defun sage-shell-sagetex-pre-command (f)
  (format "%s %s" sage-shell-sagetex-pre-latex-command
          (sage-shell-sagetex-tex-master-maybe f)))

(defun sage-shell-sagetex--auctex-cmd ()
  "When auctex command is available returns
`sage-shell-sagetex-auctex-command-name' else nil"
  (sage-shell-awhen (and (featurep 'tex)
                         sage-shell-sagetex-auctex-command-name
                         (require 'tex-buf nil t)
                         (with-no-warnings
                           (assoc sage-shell-sagetex-auctex-command-name
                                  TeX-command-list)))
    sage-shell-sagetex-auctex-command-name))

(defun sage-shell-sagetex-post-command (f)
  (sage-shell-aif (sage-shell-sagetex--auctex-cmd)
      (with-no-warnings
        (TeX-command-expand
         (nth 1 (assoc it TeX-command-list)) 'TeX-master-file))
    (format "%s %s" sage-shell-sagetex-latex-command
            (sage-shell-sagetex-tex-master-maybe f t))))

(defun sage-shell-sagetex--load-and-run-latex (f)
  (sage-shell-push-to-output-finished-hook
    ;; Run process in the same directory of as f.
    (sage-shell-with-default-directory (file-name-directory f)
      (sage-shell-sagetex--run-latex f t)))
  (sage-shell-sagetex-load-file f))

(defun sage-shell-sagetex--run-latex (f &optional verbose)
  (let* ((cmd (let ((b (or (get-file-buffer f)
                           (current-buffer))))
                (with-current-buffer b
                  (funcall sage-shell-sagetex-latex-command-func f))))
         (cmd-name
          (sage-shell-aif (sage-shell-sagetex--auctex-cmd)
              (format "`%s' %s" it (file-name-nondirectory f))
            cmd)))
    (deferred:$
      (deferred:$
        (deferred:next
          (lambda ()
            (message "Running \"%s\" ..." cmd-name)))
        (deferred:process
          (sage-shell-TeX-shell)
          (sage-shell-TeX-shell-command-option)
          cmd)
        (deferred:nextc it
          (lambda (_x) (when verbose
                         (message "Running \"%s\" ... Done." cmd-name)))))
      (deferred:error it
        (lambda (e) (sage-shell-sagetex-insert-error e))))))

(defmacro sage-shell-sagetex--run-latex-and-do (f sym)
  `(progn
     (sage-shell-edit-set-sage-proc-buf-internal)
     (let ((f ,f))
       (sage-shell-as-soon-as (sage-shell-output-finished-p)
         (deferred:$
           (deferred:$
             (deferred:process
               (sage-shell-TeX-shell)
               (sage-shell-TeX-shell-command-option)
               (sage-shell-sagetex-pre-command f))
             (deferred:nextc it
               (lambda (_x) (,sym f))))
           (deferred:error it
             (lambda (e) (sage-shell-sagetex-insert-error e))))))))

;;;###autoload
(defun sage-shell-sagetex-compile-file (f)
  "This command runs LaTeX on the current file, loads the
.sagetex.sage file to an existing Sage process and runs LaTeX
again. See the documentation of
`sage-shell-sagetex-latex-command' and
`sage-shell-sagetex-auctex-command-name' for the customization."
  (interactive (list (sage-shell-sagetex-read-latex-file)))
  (sage-shell-sagetex--run-latex-and-do
   f sage-shell-sagetex--load-and-run-latex))

(defun sage-shell-sagetex--load-current-file (func)
  (let ((f (buffer-file-name)))
    (sage-shell-aif (and f (string-match (rx ".tex" eol) f))
        (funcall func f)
      (message "Not valid LaTeX buffer."))))

;;;###autoload
(defun sage-shell-sagetex-compile-current-file ()
  (interactive)
  (sage-shell-sagetex--load-current-file
   'sage-shell-sagetex-compile-file))

;;;###autoload
(defun sage-shell-sagetex-run-latex-and-load-file (f)
  "This command runs LaTeX and loads a .sagetex.sage file to the
exisiting Sage process."
  (interactive (list (sage-shell-sagetex-read-latex-file)))
  (sage-shell-sagetex--run-latex-and-do
   f sage-shell-sagetex-load-file))

;;;###autoload
(defun sage-shell-sagetex-run-latex-and-load-current-file ()
  (interactive)
  (sage-shell-sagetex--load-current-file
   'sage-shell-sagetex-run-latex-and-load-file))

(defun sage-shell-sagetex-read-latex-file ()
  (expand-file-name
   (read-file-name
    "LaTeX File: "
    nil
    (sage-shell-awhen (buffer-file-name) it)
    nil
    (sage-shell-awhen (buffer-file-name)
      (file-name-nondirectory it))
    (lambda (name)
      (string-match (rx ".tex" eol) name)))))

(defun sage-shell-sagetex-insert-error (e)
  (let ((b (get-buffer-create "*SageTeX-error*")))
    (with-current-buffer b
      (let ((inhibit-read-only t)
            (view-read-only nil))
        (erase-buffer)
        (insert (error-message-string e))
        (sage-shell-sagetex-error-mode)))
    (when sage-shell-sagetex-pop-to-error-buffer
      (pop-to-buffer b))))

(define-derived-mode sage-shell-sagetex-error-mode special-mode "SageTeX-Error"
  "Error mode for SageTeX")

(defun sage-shell-blocks-default-keybindings ()
  "Bind default keys for working with Sage blocks.

The following are added to `sage-shell-sage-mode':
  C-M-{      `sage-shell-blocks-backward'
  C-M-}      `sage-shell-blocks-forward'
  C-<return> `sage-shell-blocks-send-current'

The following are added to `sage-shell-mode':
  C-<return> `sage-shell-blocks-pull-next'"
  (define-key sage-shell-sage-mode-map (kbd "C-<return>") 'sage-shell-blocks-send-current)
  (define-key sage-shell-sage-mode-map (kbd "C-M-{")      'sage-shell-blocks-backward)
  (define-key sage-shell-sage-mode-map (kbd "C-M-}")      'sage-shell-blocks-forward)
  (define-key sage-shell-mode-map (kbd "C-<return>")      'sage-shell-blocks-pull-next))
(sage-shell-blocks-default-keybindings)

;; (package-generate-autoloads "sage-shell" default-directory)


(provide 'sage-shell-mode)
;;; sage-shell-mode.el ends here<|MERGE_RESOLUTION|>--- conflicted
+++ resolved
@@ -1182,32 +1182,19 @@
             (if (string-match (rx "/" eol) s1)
                 s1
               (concat s1 "/"))))
-<<<<<<< HEAD
-    (setq sage-shell:check--sage-root-ok t))
-  (when sage-shell-sagetex:add-to-texinputs-p
-    (sage-shell-sagetex:add-to-texinputs))
-=======
     (setq sage-shell-check--sage-root-ok t))
   (when sage-shell-sagetex-add-to-texinputs-p
     (sage-shell-sagetex-add-to-texinputs))
->>>>>>> aad16bad
   (let ((win (get-buffer-window buffer)))
     (when win
       (with-selected-window win
         (goto-char (process-mark (get-buffer-process
                                   buffer)))))))
 
-<<<<<<< HEAD
-(defun sage-shell:check--sage-root ()
-  (or sage-shell:check--sage-root-ok
-      (setq sage-shell:check--sage-root-ok
-            (when (sage-shell:check--sage-root1)
-=======
 (defun sage-shell-check--sage-root ()
   (or sage-shell-check--sage-root-ok
       (setq sage-shell-check--sage-root-ok
             (when (sage-shell-check--sage-root1)
->>>>>>> aad16bad
               t))))
 
 (defun sage-shell-check--sage-root1 ()
@@ -1881,17 +1868,6 @@
                          (replace-regexp-in-string (rx (or "│" "┃")) "|")))
         (t string)))
 
-<<<<<<< HEAD
-(defvar sage-shell:-ansi-escpace-handler-alist
-  `((?n . ,#'sage-shell:-report-cursor-pos)
-    (?J . ,#'sage-shell:-delete-display)
-    (?D . ,#'sage-shell:-cursor-back)
-    (?C . ,#'sage-shell:-cursor-forward)
-    (?A . ,#'sage-shell:-cursor-up)
-    (?B . ,#'sage-shell:-cursor-down)
-    (?K . ,#'sage-shell:-delete-line)
-    (?H . ,#'sage-shell:-move-cursor-pos))
-=======
 (defvar sage-shell--ansi-escpace-handler-alist
   `((?n . ,#'ignore)
     (?J . ,#'sage-shell--delete-display)
@@ -1901,7 +1877,6 @@
     (?B . ,#'sage-shell--cursor-down)
     (?K . ,#'sage-shell--delete-line)
     (?H . ,#'sage-shell--move-cursor-pos))
->>>>>>> aad16bad
   "An alist for ansi escapse sequences consisting of
 (cons char function-symbol)).")
 
@@ -1977,19 +1952,19 @@
     (?\n . (lambda () (sage-shell--down 1)))))
 
 (defvar sage-shell--char-handler-regexp
-  (rx (or "\n" "
+  (rx (or "\n" " ")))
 
 (defun sage-shell--insert-and-handle-char (str)
   "Insert STR. But call the corresponding function if car of
 `sage-shell--char-handler-alist' is seen."
-  (setq str (replace-regexp-in-string (rx (1+ "
-")) "
+  (setq str (replace-regexp-in-string (rx (1+ "+")) " " str))
-  (let ((str-rpcd (replace-regexp-in-string (rx "
+  (let ((str-rpcd (replace-regexp-in-string (rx " \n") "\n" str)))
     (cond ((and (eobp)
-                (null (string-match-p (rx "
+                (null (string-match-p (rx " ")  str-rpcd)))
            (sage-shell--insert-str str-rpcd))
           (t (while (string-match sage-shell--char-handler-regexp str)
@@ -2804,7 +2779,7 @@
                (let ((comint-input-sender
                       (lambda (proc _str) (process-send-string proc line))))
                  (sage-shell-comint-send-input t)
-                 (process-send-string proc "
+                 (process-send-string proc " "))))
             (t (sage-shell-comint-send-input)))))
 
