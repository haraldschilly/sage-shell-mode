--- conflicted
+++ resolved
@@ -878,19 +878,6 @@
 bufffer then the out put is inserted to the buffer. Otherwise
 output buffer is the return value of `sage-shell:output-buffer'.
 When sync is nill this return a lambda function to get the result."
-<<<<<<< HEAD
-  (if sync
-      (sage-shell:send-command-sync command process-buffer output-buffer raw)
-    (let ((proc-buf (or process-buffer sage-shell:process-buffer))
-          (out-buf (sage-shell:-make-buf-if-needed
-                    output-buffer)))
-      (with-current-buffer out-buf (erase-buffer))
-      (with-current-buffer proc-buf
-        (sage-shell:wait-for-redirection-to-complete)
-        (sage-shell:redirect-send-cmd-to-proc command out-buf proc-buf raw))
-      (lambda () (sage-shell:with-current-buffer-safe out-buf
-               (buffer-string))))))
-=======
   (lexical-let* ((output nil)
                  (output-buffer (sage-shell:-make-buf-if-needed output-buffer))
                  (call-back
@@ -919,7 +906,6 @@
               evaluator
               (sage-shell:escepe-string raw-cmd)
               sage-shell:-dummy-promt-prefix))))
->>>>>>> 1d2c394f
 
 (defun sage-shell:send-command-to-string (command &optional process-buffer raw)
   "Send process to command and return output as string."
@@ -3164,35 +3150,6 @@
                      (cl-loop for a in sage-shell-cpl:-dict-keys
                               collect
                               (cons a (assoc-default a compl-state)))))))
-<<<<<<< HEAD
-          (sage-shell:send-command cmd nil output-buffer sync)
-          (sage-shell:after-redirect-finished
-            (with-current-buffer output-buffer
-              (setq sage-shell-cpl:-last-sexp
-                    (condition-case err
-                        (progn
-                          (goto-char (point-max))
-                          (forward-line -1)
-                          (let ((beg (point-min))
-                                (end (point)))
-                            (unless (= beg end)
-                              (message (buffer-substring beg end))
-                              (delete-region beg end)))
-                          (read (current-buffer)))
-                      (end-of-file (unless (= (buffer-size) 0)
-                                     (signal (car err) (cdr err))))
-                      (error (signal (car err) (cdr err))))))
-
-            ;; Code for side effects
-            (sage-shell-cpl:-push-cache-modules
-             compl-state sage-shell-cpl:-last-sexp)
-            (sage-shell-cpl:-set-cmd-lst
-             compl-state sage-shell-cpl:-last-sexp)
-            (sage-shell-cpl:-push-cache-argspec
-             compl-state sage-shell-cpl:-last-sexp)
-            (when cont
-              (funcall cont)))
-=======
           (sage-shell:run-cell-w-success-state
            cmd
            :output-buffer output-buffer
@@ -3200,7 +3157,6 @@
            :call-back-rest-args (lexical-let ((compl-state compl-state))
                                   (list compl-state))
            :call-back #'sage-shell-cpl:-cpl-init-call-back)
->>>>>>> 1d2c394f
 
           (if sync
               sage-shell-cpl:-last-sexp))))))
