--- conflicted
+++ resolved
@@ -1011,19 +1011,6 @@
 (defun sage-shell:start-sage-process (cmd buffer)
   (let ((cmdlist (split-string cmd)))
     (if sage-shell:use-prompt-toolkit
-<<<<<<< HEAD
-        (apply 'make-comint-in-buffer "Sage" buffer
-               "/bin/sh"
-               nil
-               "-c"
-               (format "TERM=%s; stty -nl echo rows %d columns %d sane 2>/dev/null;\
-if [ $1 = .. ]; then shift; fi; exec \"$@\""
-                       sage-shell:term-name
-                       (cdr win-size)
-                       (car win-size))
-               ".."
-               (car cmdlist) (cdr cmdlist))
-=======
         (let* ((win (selected-window))
                (win-size
                 (if (equal (window-buffer win) buffer)
@@ -1035,11 +1022,11 @@
                  "/bin/sh"
                  nil
                  "-c"
-                 (format "stty -nl echo rows %d columns %d sane 2>/dev/null;\
-if [ $1 = .. ]; then shift; fi; exec \"$@\"" (cdr win-size) (car win-size))
+                 (format "TERM=%s; stty -nl echo rows %d columns %d sane 2>/dev/null;\
+if [ $1 = .. ]; then shift; fi; exec \"$@\""
+                         sage-shell:term-name (cdr win-size) (car win-size))
                  ".."
                  (car cmdlist) (cdr cmdlist)))
->>>>>>> c78502e7
       (apply 'make-comint-in-buffer "Sage" buffer
              (car cmdlist) nil (cdr cmdlist)))))
 
@@ -1784,19 +1771,19 @@
     (?\n . (lambda () (sage-shell:-down 1)))))
 
 (defvar sage-shell:-char-handler-regexp
-  (rx (or "\n" "
+  (rx (or "\n" " ")))
 
 (defun sage-shell:-insert-and-handle-char (str)
   "Insert STR. But call the corresponding function if car of
 `sage-shell:-char-handler-alist' is seen."
-  (setq str (replace-regexp-in-string (rx (1+ "
-")) "
+  (setq str (replace-regexp-in-string (rx (1+ "+")) " " str))
-  (let ((str-rpcd (replace-regexp-in-string (rx "
+  (let ((str-rpcd (replace-regexp-in-string (rx " \n") "\n" str)))
     (cond ((and (eobp)
-                (null (string-match-p (rx "
+                (null (string-match-p (rx " ")  str-rpcd)))
            (sage-shell:-insert-str str-rpcd))
           (t (while (string-match sage-shell:-char-handler-regexp str)
@@ -2494,7 +2481,7 @@
                       (proc-pos (marker-position (process-mark proc)))
                       (line-end (line-end-position)))
                  (sage-shell:comint-send-input t)
-                 (process-send-string proc "
+                 (process-send-string proc " ")
                  (add-hook 'sage-shell:-pre-output-filter-hook
                              (lambda () (let ((inhibit-redisplay t))
@@ -2574,7 +2561,7 @@
            (lambda (proc _str) (comint-simple-send
                             proc
                             (if sage-shell:use-prompt-toolkit
-                                "
+                                " "
                               ""))))
           (win (get-buffer-window sage-shell:process-buffer)))
