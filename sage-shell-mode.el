;;; sage-shell-mode.el --- A front-end for Sage Math -*- lexical-binding: t -*-

;; Copyright (C) 2012 - 2016 Sho Takemori.
;; Author: Sho Takemori <stakemorii@gmail.com>
;; URL: https://github.com/stakemori/sage-shell-mode
;; Package-Requires: ((cl-lib "0.5") (deferred "0.3.1") (emacs "24"))
;; Keywords: Sage, math
;; Version: 0.2.0

;;; License
;; This program is free software; you can redistribute it and/or modify
;; it under the terms of the GNU General Public License as published by
;; the Free Software Foundation, either version 3 of the License, or
;; (at your option) any later version.

;; This program is distributed in the hope that it will be useful,
;; but WITHOUT ANY WARRANTY; without even the implied warranty of
;; MERCHANTABILITY or FITNESS FOR A PARTICULAR PURPOSE.  See the
;; GNU General Public License for more details.

;; You should have received a copy of the GNU General Public License
;; along with this program.  If not, see <http://www.gnu.org/licenses/>.

;;; Commentary:

;; This package provides a front end for Sage (http://www.sagemath.org/)
;; and a major mode derived from python-mode (sage-shell:sage-mode).

;; To use this package, check the return value of (executable-find "sage").
;; If (executable-find "sage") is a string, you are ready to use this package.
;; If not, put the following line to ~/.emacs.d/init.el
;; (setq sage-shell:sage-root "/path/to/sage/root_directory")
;; And replace /path/to/sage/root_directory to the path to $SAGE_ROOT.

;; Then you can run Sage process in Emacs by M-x sage-shell:run-sage.
;; You can run multiple Sage processes by M-x sage-shell:run-new-sage.
;; By putting the following line to ~/.emacs.d/init.el,
;; (sage-shell:define-alias)
;; you can run Sage by M-x run-sage instead of M-x sage-shell:run-sage.

;; Please visit https://github.com/stakemori/sage-shell-mode for more
;; infomation.

;;; Code:
;; TODO
;; 1. Disabel auto indent (cf. IPython's issue #9888).
;; 2. Add support for simple prompt.
;; 3. Fix sage-shell-edit:exec-command-base when insert-command-p is non-nil.
;; Should sage-shell:-adjust-window-size be added to
;; window-configuration-change-hook?


;; Requireing cl-lib when compile time is necessary in Emacs 24.1 and 24.2
(require 'md5)
(eval-and-compile (require 'cl-lib))
(require 'deferred)
(require 'pcomplete)
(require 'eldoc)

;;; Global variables for users
(defgroup sage-shell
  nil "Run Sage process in a buffer."
  :group 'languages)

(defgroup sage-shell-sagetex
  nil "Group for SageTeX."
  :group 'sage-shell)

(defcustom sage-shell:sage-root nil
  "SAGE_ROOT directory. If the Sage executable in your PATH
  and (exeutable-find \"sage\") is non-nil, then you do not have
  to set this variable."
  :group 'sage-shell
  :type '(choice (directory :tag "Directory")
                 (const :tag "Not specified" nil)))

(defcustom sage-shell:sage-executable nil
  "Name of the Sage executable. If the Sage executable in your
  PATH and (exeutable-find \"sage\") is non-nil, then you do not
  have to set this variable."
  :group 'sage-shell
  :type '(choice (string :tag "Executable file of Sage")
                 (const :tag "Not specified" nil)))

;;;###autoload
(defvaralias 'sage-shell:command 'sage-shell:sage-executable)

(defcustom sage-shell:input-history-cache-file
  nil
  "If non nil, after invoking
`sage-shell:send-eof',`comint-input-ring' is saved to this file."
  :group 'sage-shell
  :type '(choice (file :tag "file")
                 (const :tag "Off" nil)))

(defcustom sage-shell:completion-function 'completion-at-point
  "Function used for `sage-shell:complete'."
  :group 'sage-shell
  :type '(choice (const :tag "default" completion-at-point)
                 (const :tag "pcomplete" pcomplete)
                 (const :tag "auto-complete" auto-complete)
                 (const :tag "anything" anything-sage-shell)
                 (const :tag "helm" helm-sage-shell)))

(defcustom sage-shell:help-completion-function 'sage-shell:help1
  "Completion function used for `sage-shell:help'."
  :group 'sage-shell
  :type '(choice
          (const :tag "default" sage-shell:help1)
          (const :tag "anything" anything-sage-shell-describe-object-at-point)
          (const :tag "helm" helm-sage-shell-describe-object-at-point)))


(defcustom sage-shell:use-unicode-banner t
  "Non-nil means use unicode character in Sage's banner."
  :type 'boolean
  :group 'sage-shell)

(defcustom sage-shell:completion-ignore-case nil
  "Non-nil means don't consider case significant in completion."
  :type 'boolean
  :group 'sage-shell)

(defcustom sage-shell:completion-candidate-regexp (rx (1+ (or alnum "_")))
  "Regexp used for collect completions when completion-at-point is called."
  :type 'regexp
  :group 'sage-shell)

(defcustom sage-shell:make-error-link-p t
  "If non-nil and the output contains an error line,
output-filter-function creates a link to the file where the error
is raised."
  :type 'boolean
  :group 'sage-shell)

(defcustom sage-shell:prefer-development-file-p t
  "If non nil, prefer a source file in src directory rather than
site-packages directory."
  :group 'sage-shell
  :type 'boolean)

(defcustom sage-shell-pdb:activate t
  "Non-nil makes  Sage shell enable pdbtracking."
  :type 'boolean
  :group 'sage-shell)

;;; Borrowed from esh-mode.el (eshell).
(defcustom sage-shell:scroll-show-maximum-output t
  "Controls how interpreter output causes window to scroll.
If non-nil, then show the maximum output when the window is scrolled."
  :type 'boolean
  :group 'sage-shell)

(defcustom sage-shell:scroll-to-the-bottom nil
  "Non nil means scrolling to the bottom when sending the input."
  :type 'boolean
  :group 'sage-shell)

(defcustom sage-shell:list-outputs-max-line-num 5
  "Max number of lines of the outputs displayed in the buffer created
by `sage-shell:list-outputs' and other related commands.
Nil means it does not truncate the outputs."
  :type 'integer
  :group 'sage-shell)

(defcustom sage-shell:list-outputs-reversed-order-p t
  "Non nil means outputs ordered by the reversed order."
  :type 'boolean
  :group 'sage-shell)

(defcustom sage-shell-edit:display-function nil
  "This variable handles how the process buffer will be
displayed. If non-nil, this function will be called after sending
the contents of a buffer, a region or a file to the Sage
process."
  :type '(choice (const :tag "default" nil)
                 (const :tag "display-buffer" 'display-buffer)
                 (const :tag "pop-to-buffer" 'pop-to-buffer))
  :group 'sage-shell)

(defcustom sage-shell:inspect-ingnore-classes nil
  "If non-nil, this should be a list of strings.
Each string shoud be a class of Sage. When non-nil instances or methods
of these classes are ignored by `ac-quick-help' and `eldoc'.
If the value is equal to '(\"\"), then it does not ignore anything."
  :group 'sage-shell
  :type '(repeat string))

(defcustom sage-shell-edit:temp-file-header "# -*- coding: utf-8 -*-\n"
  "`sage-shell-edit:send-region', `sage-shell-edit:send-buffer' and related commands use a temporary file.
This string will be inserted to the temporary file before evaluating code."
  :type 'string
  :group 'sage-shell)


(defcustom sage-shell:use-prompt-toolkit nil
  "Non `nil' means the Sage process uses the new prompt of IPython 5."
  :type 'bool
  :group 'sage-shell)
;; (make-variable-buffer-local 'sage-shell:use-prompt-toolkit)

(defcustom sage-shell-sagetex:pre-latex-command
  "latex -interaction=nonstopmode"
  "This LaTeX command will be called by
`sage-shell-sagetex:compile-file' before loading a .sagetex.sage
file."
  :group 'sage-shell-sagetex
  :type 'string)

(defcustom sage-shell-sagetex:latex-command "latex -interaction=nonstopmode"
  "If `sage-shell-sagetex:auctex-command-name' is nil (by default
it is nil), then this variable is used for
`sage-shell-sagetex:compile-file' after loading a .sagetex.sage
file. It should be a LaTeX command without a file
name. `sage-shell-sagetex:compile-file' will call the LaTeX
command after loading a .sagetex.sage file."
  :group 'sage-shell-sagetex
  :type 'string)

(defcustom sage-shell-sagetex:auctex-command-name nil
  "This variable is for AUCTeX users. If non-nil, it should be a
name of an element of `TeX-command-list', i.e. the first element
of an element of the list. Then the corresponding LaTeX command
will be called after loading a .sagetex.sage file by
`sage-shell-sagetex:compile-file'. If this value is
non-nil, then the value of `sage-shell-sagetex:latex-command'
will be ignored."
  :group 'sage-shell-sagetex
  :type '(choice (const :tag "Not Specified" nil)
                 (string :tag "LaTeX command")))

(defcustom sage-shell-sagetex:add-to-texinputs-p t
  "Non-nil means sage-shell-mode adds
$SAGE_ROOT/local/share/texmf/tex/generic/sagetex/ to TEXINPUTS."
  :type 'boolean
  :group 'sage-shell-sagetex)

;;;###autoload
(defvaralias 'sage-shell:add-to-texinputs-p
  'sage-shell-sagetex:add-to-texinputs-p)

(defcustom sage-shell-sagetex:pop-to-error-buffer t
  "Non-nil means pop to the SageTeX error buffer."
  :type 'boolean
  :group 'sage-shell-sagetex)


(eval-and-compile
  (unless (fboundp 'setq-local)
    (defmacro setq-local (var val)
      "Set variable VAR to value VAL in current buffer."
      ;; Can't use backquote here, it's too early in the bootstrap.
      (list 'set (list 'make-local-variable (list 'quote var)) val))))

;;; Anaphoric macros
(defmacro sage-shell:aand (&rest args)
  "`it' is binded to the last evaluated argument"
  (declare (indent 0) (debug t))
  (cond ((null args) t)
        ((null (cdr args)) (car args))
        (t `(sage-shell:aif ,(car args) (sage-shell:aand ,@(cdr args))))))

(defmacro sage-shell:aif (test-form then-form &rest else-forms)
  " Temporary variable `it' is the result of test-form."
  (declare (indent 2) (debug t))
  `(let ((it ,test-form))
     (if it ,then-form ,@else-forms)))

(defmacro sage-shell:awhen (test-form  &rest then-forms)
  " Temporary variable `it' is the result of test-form."
  (declare (indent 1) (debug t))
  `(let ((it ,test-form))
     (when it ,@then-forms)))

;; utilities
(eval-when-compile
  (defvar sage-shell:gensym-counter 0))
(defvar sage-shell:gensym-counter 0)

(defsubst sage-shell:gensym (&optional prefix)
  "Generate a new uninterned symbol.
The name is made by appending a number to PREFIX, default
\"sage-shell-gensym-\"."
  (if (fboundp 'cl-gensym)
      (cl-gensym prefix)
    (let ((pfix (if (stringp prefix) prefix "sage-shell-gensym-"))
          (num (if (integerp prefix) prefix
                 (prog1 sage-shell:gensym-counter
                   (cl-incf sage-shell:gensym-counter)))))
      (make-symbol (format "%s%d" pfix num)))))

(defsubst sage-shell:in (elt seq)
  (if (member elt seq) elt))

(defun sage-shell:remove-if (pred seq)
  (if (fboundp 'cl-remove-if)
      (cl-remove-if pred seq)
    (cl-loop for a in seq
             unless (funcall pred a)
             collect a)))

(defsubst sage-shell:nthcar-and-rest (m l)
  (cl-loop for i from 0 to (1- m)
           for a on l
           collect (car a) into x
           finally (return (cons x a))))

(defsubst sage-shell:group (l &optional n)
  (let ((r l)
        (a nil)
        (n (or n 2))
        (res nil))
    (while r
      (setq a (sage-shell:nthcar-and-rest n r)
            r (cdr a))
      (push (car a) res))
    (nreverse res)))

(defmacro sage-shell:if-let* (varlist test-form then-form &rest else-forms)
  "VARLIST is like varlist of let*."
  (declare (indent 3) (debug t))
  `(let* ,varlist
     (if ,test-form
         ,then-form
       ,@else-forms)))

(defmacro sage-shell:when-let* (varlist test-form &rest then-forms)
  "VARLIST is like varlist of let*."
  (declare (indent 2) (debug t))
  `(let* ,varlist
     (when ,test-form
       ,@then-forms)))

(defmacro sage-shell:unless-let* (varlist test-form &rest then-forms)
  "VARLIST is like varlist of let*."
  (declare (indent 2) (debug t))
  `(let* ,varlist
     (unless ,test-form
       ,@then-forms)))

(defmacro sage-shell:acond (&rest clauses)
  (if (null clauses)
      nil
    (let ((cl1 (car clauses))
          (sym (sage-shell:gensym "sage-shell")))
      `(let ((,sym ,(car cl1)))
         (if ,sym
             (let ((it ,sym)) ,@(cdr cl1))
           (sage-shell:acond ,@(cdr clauses)))))))

(cl-defmacro sage-shell:with-gensym ((&rest names) &rest body)
  (declare (indent 1) (debug t))
  `(let ,(cl-loop for n in names collect `(,n (sage-shell:gensym "sage-shell")))
     ,@body))

(defmacro sage-shell:define-keys (keymap &rest defs)
  (declare (indent 1))
  (append (list 'progn)
          (cl-loop for i from 0 to (1- (/ (length defs) 2))
                   collect
                   `(define-key
                      ,keymap
                      (kbd ,(nth (* 2 i) defs))
                      ,(nth (1+ (* 2 i)) defs)))))

(defmacro sage-shell:as-soon-as (form &rest body)
  (declare (indent 1))
  (let ((sym (sage-shell:gensym "sage-shell")))
    `(cond (,form (progn ,@body))
           (t (let ((,sym nil))
                (setq ,sym
                      (run-with-timer
                       0.01 0.01
                       (lambda () (when ,form
                                (unwind-protect
                                    (progn ,@body)
                                  (cancel-timer ,sym)))))))))))

(defmacro sage-shell:substitute-key-def (old-command new-command
                                                     search-keymap
                                                     def-keymap
                                                     &rest default-keys)
  `(sage-shell:aif (where-is-internal ',old-command ,search-keymap)
       (cl-loop for key in it
                do (define-key ,def-keymap key ',new-command))
     (cl-loop for key in (list ,@default-keys)
              do (define-key ,def-keymap key ',new-command))))

(defun sage-shell:get-value (value-or-func &rest args)
  "If VALUE-OR-FUNC is a function, then this returns the value
returned from the function, otherwise, this returns it self. "
  (if (functionp value-or-func)
      (apply value-or-func args)
    value-or-func))


(defun sage-shell:line-beginning-position ()
  (save-excursion (forward-line 0) (point)))

(defmacro sage-shell:with-current-buffer-safe (buf-maybe &rest body)
  (declare (indent 1))
  `(when (and (buffer-live-p ,buf-maybe)
              (get-buffer ,buf-maybe))
     (with-current-buffer (get-buffer ,buf-maybe)
       ,@body)))

(defmacro sage-shell:if-process-alive (then-form &optional else-form)
  (declare (indent 0))
  `(if (and sage-shell:process-buffer
            (get-buffer-process sage-shell:process-buffer))
       ,then-form
     ,else-form))

(defmacro sage-shell:when-process-alive (&rest body)
  (declare (indent 0))
  `(sage-shell:if-process-alive
     (progn
       ,@body)))

(defsubst sage-shell:goto-line (n)
  (goto-char (point-min))
  (forward-line (1- n)))

(defun sage-shell:trim-right (s)
  (if (string-match (rx (1+ (or whitespace "\n")) buffer-end) s)
      (replace-match "" t t s)
    s))

(defun sage-shell:trim-left (s)
  (if (string-match (rx buffer-start (1+ (or whitespace "\n"))) s)
      (replace-match "" t t s)
    s))

(defmacro sage-shell:labels (bindings &rest body)
  (declare (indent 1) (debug cl-flet))
  (let ((labels-sym (if (string< emacs-version "24.3")
                        'labels
                      'cl-labels)))
    `(,labels-sym ,bindings
                  ,@body)))

(defmacro sage-shell:->> (x form &rest forms)
  (if (not forms)
      (if (sequencep form)
          (append form (list x))
        (list form x))
    `(sage-shell:->> (sage-shell:->> ,x ,form) ,@forms)))

(defmacro sage-shell:with-default-directory (directory &rest body)
  (declare (indent 1) (debug t))
  `(let ((default-directory (or (and ,directory
                                     (file-name-as-directory ,directory))
                                default-directory)))
     ,@body))

(defvar sage-shell:sage-modes '(sage-shell:sage-mode sage-shell-mode))

(defmacro sage-shell:push-elmts (state &rest attributes-values)
  "Push elements and returns new STATE."
  (declare (indent 1))
  `(setq ,state
         (append ,(cons 'list
                        (cl-loop for (a b) in
                                 (sage-shell:group attributes-values)
                                 collect (list 'cons a b)))
                 ,state)))

(defmacro sage-shell:chain (var &rest forms)
  (declare (indent 1))
  (append '(progn)
          (cl-loop for f in forms
                   collect
                   `(setq ,var ,f))))

(require 'compile)
(require 'ansi-color)


;;; sage-shell
(defvar sage-shell-interfaces:other-interfaces
  '("axiom"
    "gap"
    "gap3"
    "giac"
    "gp"
    "mathematica"
    "gnuplot"
    "kash"
    "magma"
    "maple"
    "maxima"
    "matlab"
    "mathematica"
    "mwrank"
    "octave"
    "pari"
    "r"
    "singular"))


(defvar sage-shell:exec-path-error-msg
  (concat "Please set `sage-shell:sage-root' or"
          " `sage-shell:sage-executable' correctly."))

(defvar sage-shell:sage-root--cached nil)
(defun sage-shell:sage-root ()
  (or (sage-shell:aif sage-shell:sage-root
          (file-name-as-directory (expand-file-name it)))
      sage-shell:sage-root--cached
      (setq sage-shell:sage-root--cached
            (sage-shell:aif (and (sage-shell:sage-executable)
                                 (executable-find (sage-shell:sage-executable)))
                (sage-shell:->>  it
                                 file-truename
                                 file-name-directory)))))

(defun sage-shell:sage-executable ()
  (or sage-shell:sage-executable
      (if (stringp sage-shell:sage-root)
          (expand-file-name "sage" sage-shell:sage-root)
        (sage-shell:aif (executable-find "sage")
            (file-truename it)))))


(defvar sage-shell:output-finished-regexp-rx
  `(or (and (1+ (and (or "sage:" "sage0:" ">>>" "....:"
                         "(Pdb)" "ipdb>" "(gdb)") (1+ " ")))
            line-end)
       (and (or ,@sage-shell-interfaces:other-interfaces)
            ": " line-end)))

(defvar sage-shell:output-finished-regexp
  (rx-to-string
   `(and line-start ,sage-shell:output-finished-regexp-rx)))

(defvar sage-shell:process-buffer nil)
(make-variable-buffer-local 'sage-shell:process-buffer)

(defvar sage-shell:prompt-regexp
  (rx line-start
      (1+ (and (or "sage:" "sage0:" ">>>" "....:"
                   "(Pdb)" "ipdb>" "(gdb)") " ")))
  "Regular expression matching the Sage prompt.")

(defvar sage-shell:-prompt-regexp-no-eol
  (rx-to-string
   `(and line-start
         (or
          (1+ (and (or "sage:" "sage0:" ">>>" "....:"
                       "(Pdb)" "ipdb>" "(gdb)") " "))
          (and (or ,@sage-shell-interfaces:other-interfaces)
               ": ")))))

;; cache buffers
(defvar sage-shell-indent:indenting-buffer-name " *sage-indent*")
(defvar sage-shell:output--buffer nil "The output buffer associated
to a process buffer.")
(make-variable-buffer-local 'sage-shell:output--buffer)


(defvar sage-shell:output-filter-finished-hook nil
  "Run after output finished.")
(make-variable-buffer-local 'sage-shell:output-filter-finished-hook)

(defvar sage-shell:redirect-filter-finished-hook nil
  "Run after redirect finished.")
(make-variable-buffer-local 'sage-shell:redirect-filter-finished-hook)


;;; Menu
(defvar sage-shell:in-out-menu-spec
  '("In/Out"
    ["Expand History Before Point" comint-replace-by-expanded-history t]
    ["List Input History" comint-dynamic-list-input-ring t]
    ["Previous Input" comint-previous-input t]
    ["Next Input" sage-shell:next-input t]
    ["Previous Matching Current Input"
     comint-previous-matching-input-from-input t]
    ["Next Matching Current Input" comint-next-matching-input-from-input t]
    ["Previous Matching Input..." comint-previous-matching-input t]
    ["Next Matching Input..." comint-next-matching-input t]
    ["Backward Matching Input..." comint-backward-matching-input t]
    ["Forward Matching Input..." comint-forward-matching-input t]
    ["Isearch Input String Backward..." comint-history-isearch-backward t]
    ["Isearch Input Regexp Backward..."
     comint-history-isearch-backward-regexp t]
    ["Copy Old Input" comint-copy-old-input t]
    ["Kill Current Input" comint-kill-input t]
    ["Show Current Output Group" comint-show-output t]
    ["Show Maximum Output" comint-show-maximum-output t]
    ["Backward Output Group" comint-previous-prompt t]
    ["Forward Output Group" comint-next-prompt t]
    ["Write Current Output Group to File" comint-write-output t]
    ["Append Current Output Group to File" comint-append-output-to-file t]
    ["Delete Current Output Group" comint-delete-output t]))
(defvar sage-shell:singal-menu-spec
  '("Signals"
    ["EOF"    sage-shell:send-eof t]
    ["KILL"   comint-kill-subjob t]
    ["QUIT"   comint-quit-subjob t]
    ["CONT"   comint-continue-subjob t]
    ["STOP"   comint-stop-subjob t]
    ["BREAK"  comint-interrupt-subjob t]))
(defvar sage-shell:menu-spec
  `("Sage"
    ,sage-shell:in-out-menu-spec
    ,sage-shell:singal-menu-spec))

(defvar sage-shell:menu-defined-p nil)

(defvar sage-shell:output-finished-p nil)
(make-variable-buffer-local 'sage-shell:output-finished-p)

(cl-defun sage-shell:output-finished-p
    (&optional (buffer sage-shell:process-buffer))
  (buffer-local-value 'sage-shell:output-finished-p buffer))

(defun sage-shell:output-buffer ()
  "The output buffer associated to the process buffer"
  (sage-shell:with-current-buffer-safe sage-shell:process-buffer
    (cond ((and (bufferp sage-shell:output--buffer)
                (buffer-live-p sage-shell:output--buffer))
           sage-shell:output--buffer)
          (t (setq sage-shell:output--buffer
                   (get-buffer-create (format " *sage-output-%s*" (buffer-name))))))))

;;; Borrowed from Gallina's pyhon.el.
(defvar sage-shell-mode-syntax-table
  (let ((table (make-syntax-table)))
    ;; Give punctuation syntax to ASCII that normally has symbol
    ;; syntax or has word syntax and isn't a letter.
    (let ((symbol (string-to-syntax "_"))
          (sst (standard-syntax-table)))
      (dotimes (i 128)
        (unless (= i ?_)
          (if (equal symbol (aref sst i))
              (modify-syntax-entry i "." table)))))
    (modify-syntax-entry ?$ "." table)
    (modify-syntax-entry ?% "." table)
    ;; exceptions
    (modify-syntax-entry ?# "<" table)
    (modify-syntax-entry ?\n ">" table)
    (modify-syntax-entry ?' "\"" table)
    (modify-syntax-entry ?` "$" table)
    table))

(define-derived-mode sage-shell-mode comint-mode
  "Sage-repl" "Execute Sage commands interactively."

  (set-syntax-table sage-shell-mode-syntax-table)
  (set (make-local-variable 'completion-ignore-case)
       sage-shell:completion-ignore-case)
  (setq font-lock-defaults '(sage-shell:font-lock-keywords
                             nil nil nil beginning-of-line))
  (setq sage-shell:process-buffer (current-buffer))
  (setq comint-prompt-regexp
        (concat "^"
                (regexp-opt
                 (append (mapcar (lambda (x) (concat x ":"))
                                 sage-shell-interfaces:other-interfaces)
                         '("sage:" "sage0:" ">>>" "....:"
                           "(Pdb)" "ipdb>" "(gdb)"))))
        comint-prompt-read-only t
        comint-input-ring-file-name sage-shell:input-history-cache-file)
  (set (make-local-variable 'comint-redirect-finished-regexp)
       comint-prompt-regexp)
  (comint-read-input-ring t)

  (set (make-local-variable 'comint-redirect-completed) t)
  (set (make-local-variable 'parse-sexp-lookup-properties) t)
  (set (make-local-variable 'font-lock-syntactic-face-function)
       (lambda (state)
         (cond ((nth 3 state) font-lock-string-face)
               ((get-text-property (point) 'field) 'default)
               ((save-excursion
                  (beginning-of-line)
                  (re-search-forward "#" (line-end-position) t))
                font-lock-comment-face)
               (t 'default))))
  (set (make-local-variable 'comint-use-prompt-regexp) t)
  (set (make-local-variable 'comment-start) "# ")
  (set (make-local-variable 'comment-start-skip) "^[ \t]*#+ *")
  (set (make-local-variable 'comint-output-filter-functions)
       (remove 'comint-postoutput-scroll-to-bottom
               comint-output-filter-functions))
  (set (make-local-variable 'eldoc-documentation-function)
       #'sage-shell:eldoc-function)
  (set (make-local-variable 'yank-excluded-properties)
       (cons 'syntax-table yank-excluded-properties))
  (when sage-shell:scroll-show-maximum-output
    (set (make-local-variable 'scroll-conservatively) 1000))
  ;; Ignore duplicates in command history
  (setq comint-input-ignoredups t)
  (add-hook 'completion-at-point-functions
            'sage-shell:completion-at-point-func nil t)
  (unless sage-shell:menu-defined-p
    (easy-menu-define sage-shell-menu
      sage-shell-mode-map "sage-shell menu"
      sage-shell:menu-spec)
    (setq sage-shell:menu-defined-p t))

  ;; Run init functions after Sage loaded.
  (add-to-list 'sage-shell:output-filter-finished-hook
               (lambda () (sage-shell:after-init-function
                       sage-shell:process-buffer)))
  (sage-shell:pcomplete-setup)
  ;; ansi-color-process-output may cause an error.
  (remove-hook 'comint-output-filter-functions
               'ansi-color-process-output t))

(defvar sage-shell-mode-hook nil "Hook run when entering Sage Shell mode.")

(defun sage-shell:interrupt-subjob ()
  "Interrupt the current subjob."
  (interactive)
  (if sage-shell:use-prompt-toolkit
      (progn
        (let* ((bol (line-beginning-position))
               (eol (line-end-position))
               (line (buffer-substring-no-properties bol eol))
               (proc (get-buffer-process (current-buffer))))
          (add-hook 'sage-shell:-pre-output-filter-hook
                    (lambda () (let ((inhibit-redisplay t))
                             (delete-region bol eol))))
          (process-send-string proc (concat line ""))
          ;; Delete whitespaces
          (add-hook 'sage-shell:-post-output-filter-hook
                    (lambda ()
                      (let ((str (buffer-substring-no-properties
                                  (point) (point-max))))
                        (when (string= "" (sage-shell:trim-right str))
                          (delete-region (point) (point-max))))))))
    (comint-interrupt-subjob))
  (unless comint-redirect-completed
    (sage-shell:redirect-cleanup)
    (setq comint-redirect-completed t)))

(sage-shell:define-keys sage-shell-mode-map
  "TAB" 'sage-shell-tab-command
  "C-d" 'sage-shell:delchar-or-maybe-eof
  "RET" 'sage-shell:send-input
  "C-c C-i" 'sage-shell:complete
  "C-c C-h" 'sage-shell:help
  "C-c C-l" 'sage-shell:load-file
  "C-c M-o" 'sage-shell:clear-current-buffer
  "C-c o" 'sage-shell:list-outputs
  "C-c M-w" 'sage-shell:copy-previous-output-to-kill-ring)

(define-key sage-shell-mode-map [remap comint-next-input]
  'sage-shell:next-input)

(define-key sage-shell-mode-map [remap comint-delete-output]
  'sage-shell:delete-output)

(define-key sage-shell-mode-map [remap comint-interrupt-subjob]
  'sage-shell:interrupt-subjob)

(defun sage-shell:delchar-or-maybe-eof (arg)
  "Delete ARG characters forward or send an EOF to Sage process.
Sends an EOF only if point is at the end of the buffer and there is no input. "
  (interactive "p")
  (let ((proc (get-buffer-process (current-buffer))))
    (if (and proc (eobp) (= (point) (marker-position (process-mark proc)))
             (sage-shell:redirect-finished-p))
        (sage-shell:send-eof)
      (delete-char arg))))

(defun sage-shell:send-eof ()
  "Send an EOF to the current buffer's process."
  (interactive)
  (sage-shell:comint-send-input t t)
  (process-send-eof)
  (sage-shell:-after-send-eof-func))

(defun sage-shell:-after-send-eof-func ()
  ;; kill cache buffes
  (cl-loop for bufn in (list (sage-shell:output-buffer)
                             sage-shell-indent:indenting-buffer-name)
           if (get-buffer bufn)
           do (kill-buffer bufn))

  ;; write comint-input-ring
  (comint-write-input-ring))

;; comint.el uses comint-input-ring-index for the input history, but
;; comint-send-input sets it to nil. So we need another global variable.
(defvar sage-shell:input-ring-index nil)
(make-variable-buffer-local 'sage-shell:input-ring-index)
(defun sage-shell:next-input (arg)
  "Cycles through forward input history. This command enables inserting
succesive lines in history."
  (interactive "*p")
  (cond
   (comint-input-ring-index (comint-next-input arg))
   ((not sage-shell:input-ring-index))
   (t (comint-previous-input (+ (- arg) 2 sage-shell:input-ring-index))
      (setq comint-input-ring-index
            (+ (- arg) 1 sage-shell:input-ring-index)))))


(defun sage-shell:-make-buf-if-needed (buf-maybe)
  (cond ((or (stringp buf-maybe) (bufferp buf-maybe))
         (get-buffer-create buf-maybe))
        (t (sage-shell:output-buffer))))

(defun sage-shell:send-command-sync
    (command &optional process-buffer output-buffer to-string raw)
  "internal function"
  (sage-shell:run-cell-raw-output
   command :sync t
   :process-buffer process-buffer
   :output-buffer output-buffer
   :to-string to-string
   :raw raw))

(defun sage-shell:wait-for-redirection-to-complete
    (&optional msec process-buffer)
  (let ((msec (or msec 1))
        (proc-buf (or process-buffer sage-shell:process-buffer)))
    (sage-shell:awhen (get-buffer proc-buf)
      (with-current-buffer it
        (while (null comint-redirect-completed)
          (accept-process-output nil 0 msec))))))

(cl-defstruct sage-shell:output-stct
  output success)

(defun sage-shell:eval-state (raw-output)
  "Parse output of run_cell_and_print_state."
  (let* ((success-str (substring-no-properties raw-output -2 -1))
         (output (substring-no-properties raw-output 0 -2))
         (success (cond ((string= success-str "0")
                         t)
                        ((string= success-str "1")
                         nil)
                        (t (error "Invalid output.")))))
    (make-sage-shell:output-stct
     :success success
     :output output)))



(cl-defun sage-shell:run-cell (cell &key call-back
                                    output-buffer
                                    process-buffer
                                    sync)
  (let ((evaluator (sage-shell:py-mod-func "run_cell_and_print_state"))
        (call-back (lambda (output)
                     (funcall call-back (sage-shell:eval-state output)))))
    (sage-shell:run-cell-raw-output cell
                                    :output-buffer output-buffer
                                    :process-buffer process-buffer
                                    :sync sync
                                    :evaluator evaluator
                                    :call-back call-back)))

(defmacro sage-shell:after-redirect-finished (&rest body)
  (declare (indent 0))
  `(cond ((sage-shell:redirect-finished-p)
          (with-current-buffer sage-shell:process-buffer
            (progn ,@body)))
         (t (with-current-buffer sage-shell:process-buffer
              (add-to-list 'sage-shell:redirect-filter-finished-hook
                           (lambda () ,@body))))))

(cl-defun sage-shell:run-cell-raw-output (cell &key call-back
                                               process-buffer
                                               output-buffer
                                               sync
                                               raw
                                               evaluator
                                               to-string)
  "CELL is a string which will be sent to the proces buffer,
When non-nil, Call-BACK should be a function and will be called if the
evaluation completes. The output will be passed as its argument.
If RAW is non-nil, CELL will be sent by process-send-string directly.
Otherwise return value of `sage-shell:-make-exec-cmd' is used.
If EVALUATOR is non-nil, it should be a Python function with two arguments
which is similar to emacs_sage_shell.run_cell_and_print_msg_id."
  (unless (and (bufferp sage-shell:process-buffer)
               (buffer-live-p sage-shell:process-buffer)
               (get-buffer-process sage-shell:process-buffer))
    (setq sage-shell:process-buffer (get-buffer process-buffer)))
  (let ((proc-buf sage-shell:process-buffer)
        (out-buf (sage-shell:-make-buf-if-needed output-buffer))
        ;; If to-string is non-nil sync should be non-nil
        (sync (if to-string t sync)))

    (with-current-buffer proc-buf
      (sage-shell:wait-for-redirection-to-complete))

    (with-current-buffer out-buf
      (erase-buffer))

    (with-current-buffer proc-buf
      (sage-shell:redirect-setup out-buf proc-buf raw)
      (process-send-string
       proc-buf (sage-shell:-make-exec-cmd cell raw evaluator))
      (when sync
        (sage-shell:wait-for-redirection-to-complete)))


    (when (functionp call-back)
      (sage-shell:after-redirect-finished
        (let ((raw-output
               (sage-shell:-redirect-get-buffer-string out-buf)))
          (funcall call-back raw-output))))
    (when to-string
      (sage-shell:-redirect-get-buffer-string out-buf))))

(defvar sage-shell:-redirection-msg-id nil)

(defun sage-shell:-redirect-get-buffer-string (output-buffer)
  (with-current-buffer output-buffer
    (buffer-string)))


(defun sage-shell:send-command
    (command &optional process-buffer output-buffer sync raw)
  "Send COMMAND to PROCESS-BUFFER's process.  PROCESS-BUFFER is a
buffer where process is alive.  If OUTPUT-BUFFER is the exisiting
bufffer then the out put is inserted to the buffer. Otherwise
output buffer is the return value of `sage-shell:output-buffer'.
When sync is nill this return a lambda function to get the result."
  (let* ((output nil)
         (res-func (lambda () output))
         (output-buffer (sage-shell:-make-buf-if-needed output-buffer))
         (call-back
          (unless sync
            (lambda (x)
              (setq output x)))))
    (sage-shell:run-cell-raw-output
     command
     :process-buffer process-buffer
     :output-buffer output-buffer
     :call-back call-back
     :sync sync
     :raw raw)
    (unless sync res-func)))


(defun sage-shell:-rdct-msg-id-start (msg-id)
  (concat msg-id "start"))

(defun sage-shell:-rdct-msg-id-end (msg-id)
  (concat msg-id "end"))

(defun sage-shell:-make-exec-cmd (raw-cmd raw &optional evaluator)
  (if raw (format "%s\n" raw-cmd)
    (let ((evaluator
           (or evaluator (sage-shell:py-mod-func "run_cell_and_print_msg_id"))))
      (format "%s(\"%s\", '%s', '%s')\n"
              evaluator
              (sage-shell:escepe-string raw-cmd)
              (sage-shell:-rdct-msg-id-start
               sage-shell:-redirection-msg-id)
              (sage-shell:-rdct-msg-id-end
               sage-shell:-redirection-msg-id)))))

(defun sage-shell:send-command-to-string (command &optional process-buffer raw)
  "Send process to command and return output as string."
  (sage-shell:send-command-sync command process-buffer nil t raw))

(defvar sage-shell:run-history nil "sage command history.")

(defvar sage-shell:python-module "_emacs_sage_shell"
  "Name of the python module.")

(defconst sage-shell:python-module-true-name "emacs_sage_shell")

(defun sage-shell:py-mod-func (funcname)
  (format "%s.%s" sage-shell:python-module
          funcname))

(defvar sage-shell:python-script-directory
  (if load-file-name
      (file-name-directory load-file-name)
    default-directory))

(let ((f (expand-file-name
          (format "%s.py" sage-shell:python-module-true-name)
          sage-shell:python-script-directory)))
  (unless (or (file-exists-p f)
              (file-exists-p (concat f "c")))
    (error (format "Cannot find the module %s"
                   sage-shell:python-module-true-name))))

(defun sage-shell:remove-trailing-slash (s)
  (if (string-match (rx "/" eol) s)
      (substring s 0 -1)
    s))

(defvar sage-shell:init-command-list
  (list
   (format "import %s as %s"
           sage-shell:python-module-true-name
           sage-shell:python-module)
   (format "sys.path.append('%s')"
           (sage-shell:remove-trailing-slash
            sage-shell:python-script-directory)))
  "Sage command list evaluated after loading Sage.")

(defun sage-shell:start-sage-process (cmd buffer)
  (let* ((cmdlist (split-string cmd))
         (win (selected-window))
         (win-size
          (if (equal (window-buffer win) buffer)
              (sage-shell:-window-size win)
            (save-window-excursion
              (let ((win (display-buffer buffer)))
                (sage-shell:-window-size win))))))
    (if sage-shell:use-prompt-toolkit
        (apply 'make-comint-in-buffer "Sage" buffer
               "/bin/sh"
               nil
               "-c"
               (format "stty -nl echo rows %d columns %d sane 2>/dev/null;\
if [ $1 = .. ]; then shift; fi; exec \"$@\"" (cdr win-size) (car win-size))
               ".."
               (car cmdlist) (cdr cmdlist))
      (apply 'make-comint-in-buffer "Sage" buffer
             (car cmdlist) nil (cdr cmdlist)))))

(defvar sage-shell:init-finished-p nil)
(make-variable-buffer-local 'sage-shell:init-finished-p)

(defvar sage-shell:check--sage-root-ok nil)

(defun sage-shell:after-init-function (buffer)
  "Runs after starting Sage"
  (sage-shell:run-cell-raw-output
   (sage-shell:join-command
    (sage-shell:aif sage-shell:inspect-ingnore-classes
        (let ((cmd (format "%s.ignore_classes = [%s]"
                           sage-shell:python-module
                           (mapconcat 'identity it ", "))))
          (cons cmd sage-shell:init-command-list))
      sage-shell:init-command-list))
   :process-buffer buffer :sync t :raw t)
  (setq sage-shell:init-finished-p t)
  (unless (sage-shell:check--sage-root)
    ;; Fix (sage-shell:sage-root)
    (setq sage-shell:sage-root--cached
          (let* ((s (sage-shell:send-command-to-string
                     (format "%s()"
                             (sage-shell:py-mod-func "print_sage_root"))))
                 (s1 (replace-regexp-in-string "
" "" s)))
            (if (string-match (rx "/" eol) s1)
                s1
              (concat s1 "/"))))
    (setq sage-shell:check--sage-root-ok t))
  (when sage-shell-sagetex:add-to-texinputs-p
    (sage-shell-sagetex:add-to-texinputs)))

(defun sage-shell:check--sage-root ()
  (or sage-shell:check--sage-root-ok
      (setq sage-shell:check--sage-root-ok
            (when (sage-shell:check--sage-root1)
              t))))

(defun sage-shell:check--sage-root1 ()
  "Check (sage-shell:sage-root)."
  (and (cl-loop for a in '("devel" "src")
                for d = (expand-file-name a (sage-shell:sage-root))
                thereis (and (file-exists-p d)
                             (file-directory-p d)))
       (let ((ver-txt (expand-file-name "VERSION.txt" (sage-shell:sage-root))))
         (and (file-exists-p ver-txt)
              (with-temp-buffer
                (insert-file-contents-literally ver-txt)
                (goto-char (point-min))
                (let ((case-fold-search nil))
                  (re-search-forward (rx bow "Sage" eow) nil t)))))))

(defun sage-shell:-shell-buf-name-new-num (&optional host-name)
  (let ((num 0))
    (while (get-buffer (sage-shell:-shell-buffer-name num host-name))
      (setq num (1+ num)))
    num))

(defun sage-shell:-shell-buffer-name (&optional num host-name)
  (let ((num-s (if (and num (/= num 0)) (format "<%d>" num) ""))
        (host-name-s (if host-name (format "@%s" host-name) "")))
    (format "*Sage%s%s*" num-s host-name-s)))

(defun sage-shell:shell-buffer-name (new &optional host-name)
  (cond (new (let ((num (sage-shell:-shell-buf-name-new-num host-name)))
               (sage-shell:-shell-buffer-name num host-name)))
        (t (sage-shell:-shell-buffer-name))))

(defun sage-shell:read-command ()
  (unless (and (sage-shell:sage-executable)
               (executable-find (sage-shell:sage-executable)))
    (error sage-shell:exec-path-error-msg))
  (let ((lst (split-string
              (read-from-minibuffer "Run sage (like this): "
                                    "sage" nil nil 'sage-shell:run-history
                                    "sage") " ")))
    (format "%s %s" (sage-shell:sage-executable)
            (mapconcat 'identity (cdr lst) " "))))

(cl-defun sage-shell:run (cmd new &optional
                              (switch-function 'switch-to-buffer)
                              buffer-name)
  "Running Sage function internal.
SIWTCH-FUNCTION is 'no-switch, or a function with one
argument. If buffer-name is non-nil, it will be the buffer name of the process buffer."
  (let ((buf (get-buffer-create (if (stringp buffer-name)
                                    buffer-name
                                  (sage-shell:shell-buffer-name new))))
        (cur-buf (current-buffer)))
    (when (and sage-shell:use-prompt-toolkit
               (version<= emacs-version
                          "24.3"))
      (error "Please use Emacs 24.4 or later."))
    (cond ((eq switch-function 'no-switch)
           (switch-to-buffer cur-buf))
          (t (funcall switch-function buf)))

    (unless (get-buffer-process buf)
      (sage-shell:start-sage-process cmd buf)
      (with-current-buffer buf

        (let ((proc (get-buffer-process buf)))
          (set-process-filter proc 'sage-shell:output-filter)
          ;; Don't call window--adjust-process-windows in windows.el
          ;; It calls the process-filter and modify the output buffer.
          (when sage-shell:use-prompt-toolkit
            (process-put proc 'adjust-window-size-function (lambda (_proc _win) nil)))
          (sage-shell-mode))))
    ;; Tell the process the window size for Ipython5's newprompt
    (when sage-shell:use-prompt-toolkit
      (sage-shell:-adjust-window-size))
    buf))

;;;###autoload
(defun sage-shell:run-sage (cmd)
  (interactive (list (sage-shell:read-command)))
  (sage-shell:run cmd nil))

;;;###autoload
(defun sage-shell:run-new-sage (cmd)
  (interactive (list (sage-shell:read-command)))
  (sage-shell:run cmd t))

(defun sage-shell-tab-command ()
  (interactive)
  (cond
   ((and
     (null sage-shell:use-prompt-toolkit)
     (null (sage-shell:at-top-level-p))
     (looking-back (concat sage-shell:prompt-regexp " *")
                   (sage-shell:line-beginning-position)))
    (sage-shell-indent:indent-line))
   (t (sage-shell:complete))))

(defvar sage-shell:sage-version nil)
(defun sage-shell:sage-version ()
  (or sage-shell:sage-version
      (let ((str (shell-command-to-string "sage -version")))
        (when (string-match "Sage Version \\([0-9]\\.[0-9]\\)" str)
          (setq sage-shell:sage-version
                (string-to-number (match-string 1 str)))))))

(defvar sage-shell:dot-sage "~/.sage" "DOT_SAGE directory.")

(defun sage-shell:redirect-finished-p ()
  (buffer-local-value 'comint-redirect-completed sage-shell:process-buffer))

(defvar sage-shell-cpl:-cands-in-current-session nil
  "A cached list of user defined variables in the Sage process buffer.")
(make-variable-buffer-local 'sage-shell-cpl:-cands-in-current-session)

(defvar sage-shell:clear-command-cache-hook nil
  "A hook that runs each time after sage-shell:clear-command-cache is called.")

(defun sage-shell:clear-command-cache ()
  (sage-shell:with-current-buffer-safe sage-shell:process-buffer
    (sage-shell:when-process-alive
      (sage-shell-cpl:set-cmd-lst "sage" nil)
      (setq sage-shell-cpl:-cands-in-current-session nil)
      (sage-shell:clear-completion-sync-cached)
      (sage-shell:-clear-eldoc-cache)
      (sage-shell-cpl:-clear-argspec-cache)
      (run-hooks 'sage-shell:clear-command-cache-hook))))

(defun sage-shell:update-sage-commands ()
  (sage-shell-interfaces:update-cmd-lst "sage"))

(defalias 'sage-shell:load-file 'sage-shell-edit:load-file)
(defalias 'sage-shell:attach-file 'sage-shell-edit:attach-file)

(defun sage-shell:send-magic-cmd-base (magic-command objname &optional async)
  "If `async' is nil, return the result as string, otherwise
returns a lamda function with no args to obtain the result."
  (let* ((cmd (format "%%%s %s" magic-command objname)))
    (cond (async (sage-shell:send-command cmd)
                 (lambda ()
                   (sage-shell:with-current-buffer-safe
                       (sage-shell:output-buffer)
                     (buffer-string))))
          (t (sage-shell:send-command-to-string cmd)))))

(defun sage-shell:insert-action (can)
  (let ((beg (sage-shell:word-at-pt-beg)))
    (delete-region beg (point))
    (insert can)))

(defun sage-shell:word-at-pt-beg (&optional pt)
  (save-excursion
    (when pt (goto-char pt))
    (let ((chars (sage-shell-interfaces:get
                  (or (sage-shell-interfaces:current-interface) "sage")
                  'var-chars)))
      (skip-chars-backward chars) (point))))

(defun sage-shell:word-at-point (&optional pt)
  (buffer-substring (point) (sage-shell:word-at-pt-beg pt)))

(defun sage-shell:help1 ()
  (sage-shell-help:describe-symbol
   (sage-shell-cpl:to-objname-to-send
    ;; This function set the current state.
    (sage-shell:completing-read-commands))))

(defun sage-shell:complete ()
  (interactive)
  (sage-shell:when-process-alive
    (cond
     ((member sage-shell:completion-function '(auto-complete pcomplete))
      (let ((this-command (cl-case sage-shell:completion-function
                            (auto-complete 'auto-complete)
                            (pcomplete 'pcomplete)
                            (t this-command)))
            (last-command
             (if (and (or (eq last-command 'sage-shell-tab-command)
                          (eq last-command 'sage-shell:complete))
                      (eq sage-shell:completion-function 'pcomplete))
                 'pcomplete
               last-command)))
        (call-interactively sage-shell:completion-function)))
     (t (let ((minibuffer-history nil))
          (completion-at-point))))))

(defun sage-shell:help ()
  (interactive)
  (sage-shell:when-process-alive
    (cond ((functionp sage-shell:help-completion-function)
           (funcall sage-shell:help-completion-function))
          (t (sage-shell:help1)))))

(defvar sage-shell:minibuffer-history nil)

(defun sage-shell:completing-read-commands ()
  (completing-read "Sage Objects: "
                   (sage-shell-cpl:candidates-sync)
                   nil nil (sage-shell:word-at-point)
                   sage-shell:minibuffer-history))


;; Copied from sage-mode.el
;;;;;;;;;;;;;;;;;;;;;;;;;;;;;;;;;;;;;;;;;;;;;;;;;;;;;;;;;;;;;;;;;;;;;;;;;;;;;;;;
(defvar sage-shell:site-packages-regexp
  "\\(local/lib/python[0-9.]*/site-packages.*?\\)/sage"
  "Regexp to match sage site-packages files.

Match group 1 will be replaced with devel/sage-branch")
;;;;;;;;;;;;;;;;;;;;;;;;;;;;;;;;;;;;;;;;;;;;;;;;;;;;;;;;;;;;;;;;;;;;;;;;;;;;;;

(defun sage-shell:src-version (filename)
  "If FILENAME is in site-packages, current branch version, else FILENAME."
  (save-match-data
    (let* ((match (string-match sage-shell:site-packages-regexp filename)))
      (sage-shell:aif (and filename match
                           (cl-loop for a in '("devel" "src")
                                    if (file-exists-p
                                        (expand-file-name
                                         a (sage-shell:sage-root)))
                                    return a))
          (let* ((dr (concat (substring filename 0
                                        (match-beginning 1))
                             it))
                 (branch (cond ((string= "devel" it)
                                (or (file-symlink-p (concat dr "/sage"))
                                    "/sage"))
                               (t "")))
                 (base1 (substring filename (match-end 1)))
                 (base (if (string-match (rx "so" eol) base1)
                           (concat (file-name-sans-extension base1) ".pyx")
                         base1)))
            (let ((-fname (concat dr branch base)))
              (if (file-exists-p -fname)
                  -fname
                filename)))
        filename))))

(defun sage-shell:site-package-version (filename)
  "Inverse to `sage-shell:src-version'"
  (cond ((sage-shell:aand
           (string-match (expand-file-name "src/sage/"
                                           (sage-shell:sage-root))
                         filename)
           (= it 0))
         (let* ((python-dir1
                 (expand-file-name "local/lib/python/site-packages/"
                                   (sage-shell:sage-root)))
                (python-dir (if (file-exists-p python-dir1)
                                (file-truename python-dir1)))
                (sfile-name1 (expand-file-name
                              (concat "sage/"
                                      (substring filename (match-end 0)))
                              python-dir)))
           (if (file-exists-p sfile-name1)
               sfile-name1
             filename)))
        (t filename)))

(defun sage-shell:source-file-and-line-num (obj)
  "Return (cons sourcefile line-number)"
  (let ((str (sage-shell:send-command-to-string
              (format "%s(%s)"
                      (sage-shell:py-mod-func "print_source_file_and_line_num")
                      obj))))
    (when (string-match (rx (group (1+ (not (syntax whitespace))))
                            (1+ " ") "*" (1+ " ")
                            (group (1+ num)))
                        str)
      (let ((src-file (match-string 1 str)))
        (cons (if sage-shell:prefer-development-file-p
                  (sage-shell:src-version src-file)
                src-file)
              (string-to-number (match-string 2 str)))))))

(cl-defun sage-shell:find-source-in-view-mode (obj &optional (offset 0))
  (let* ((src-line (sage-shell:source-file-and-line-num obj))
         (src (car-safe src-line))
         (line (cdr-safe src-line))
         (proc-buf sage-shell:process-buffer))
    (if (and src-line
             (file-readable-p src))
        (let* ((buf (find-file-noselect src))
               (win (display-buffer buf)))
          (with-current-buffer buf
            (view-mode 1)
            (select-window win)
            (sage-shell:goto-line line)
            (recenter offset)
            (setq sage-shell:process-buffer proc-buf)))
      (message "Source file not found."))))

(defun sage-shell:join-command (cmds)
  (mapconcat 'identity (reverse cmds) "; "))


(defvar sage-shell:-eldoc-syntax-table
  (let ((table (copy-syntax-table sage-shell-mode-syntax-table)))
    (modify-syntax-entry ?\[ " " table)
    (modify-syntax-entry ?\] " " table)
    table))

(defun sage-shell:-in-func-call-p (&optional pt limit)
  "Returns a list s.t.
  0: begging of funciton
  1: end of funciton
  2: funciton name
  3: inside string or not"
  (with-syntax-table sage-shell:-eldoc-syntax-table
    (let* ((bd (or limit (line-beginning-position)))
           (pt (or pt (point)))
           (pps (parse-partial-sexp bd pt))
           (beg-of-ls (cadr pps)))
      (save-excursion
        (when beg-of-ls
          (goto-char beg-of-ls)
          (skip-chars-backward " " bd)
          (skip-chars-backward
           (concat (sage-shell-interfaces:get "sage" 'var-chars) ".") bd)
          (cond
           ;; Inside tuple
           ((looking-at (rx (0+ whitespace) "("))
            (sage-shell:-in-func-call-p nil bd))
           (t (unless (looking-at (rx (0+ whitespace) "."))
                (list (point) beg-of-ls
                      (buffer-substring-no-properties (point) beg-of-ls)
                      (nth 3 pps))))))))))

;; eldoc
(defvar sage-shell:-eldoc-cache nil)
(defun sage-shell:-clear-eldoc-cache ()
  (setq sage-shell:-eldoc-cache nil))
(make-variable-buffer-local 'sage-shell:-eldoc-cache)

(when (fboundp #'eldoc-add-command)
  (eldoc-add-command #'sage-shell-tab-command))

(defun sage-shell:eldoc-function ()
  (when (and (sage-shell:redirect-and-output-finished-p)
             (sage-shell:at-top-level-and-in-sage-p))
    (sage-shell:-eldoc-function (sage-shell-cpl:parse-current-state))))

(defun sage-shell:-eldoc-function (state)
  "Has less state than `sage-shell:eldoc-function'"
  (let* ((func-name (sage-shell-cpl:get state 'in-function-call))
         (base-name (sage-shell-cpl:get state 'in-function-call-base-name))
         (func-end (sage-shell-cpl:get state 'in-function-call-end))
         (buf-args-str (when func-name
                         (buffer-substring-no-properties
                          (1+ func-end)
                          (save-excursion
                            (skip-chars-forward
                             "[a-zA-Z0-9_ =]"
                             (line-end-position))
                            (point)))))
         (s (and func-name
                 (sage-shell:-eldoc-function-str
                  func-name
                  (sage-shell:aif base-name (format "'%s'" it) "None"))))
         (keyword-reg (rx bol
                          (0+ whitespace)
                          (group (1+ (or alnum "_")))
                          (0+ whitespace) "=")))
    (when (and func-name s
               (not (string-match (rx "[noargspec]") s))
               (not (string= s "")))
      (let* ((buf-args (sage-shell:-eldoc-split-buffer-args buf-args-str))
             (last-arg (car (last buf-args)))
             (beg-end (cond ((string-match keyword-reg last-arg)
                             (sage-shell:-eldoc-highlight-beg-end
                              func-name s
                              (match-string 1 last-arg) nil))
                            ((cl-loop for s in buf-args
                                      never (string-match keyword-reg s))
                             (sage-shell:-eldoc-highlight-beg-end
                              func-name s nil (1- (length buf-args)))))))
        (if beg-end
            (let ((s-noprop (substring-no-properties s)))
              (add-text-properties (car beg-end)
                                   (cdr beg-end)
                                   '(face eldoc-highlight-function-argument)
                                   s-noprop)
              s-noprop)
          s)))))

(defun sage-shell:-eldoc-split-buffer-args (buf-args-str)
  (split-string
   ;; Replace "," inside string or brackets by space.
   (with-temp-buffer
     (with-syntax-table sage-shell-mode-syntax-table
       (insert (replace-regexp-in-string
                (rx "\n") " " buf-args-str))
       (goto-char (point-min))
       (while (re-search-forward (rx ",") nil t)
         (let ((pps (parse-partial-sexp (point-min)
                                        (point))))
           ;; Inside a string, list or tuple.
           (if (or (nth 3 pps)
                   (sage-shell:awhen (nth 1 pps)
                     (memq (char-after it)
                           (list ?\[ ?\())))
               (replace-match " "))))
       (buffer-string))) ","))

(defun sage-shell:-eldoc-function-str (func-name base-name)
  (sage-shell:with-current-buffer-safe sage-shell:process-buffer
    (sage-shell:when-process-alive
      (let ((cache (assoc-default func-name sage-shell:-eldoc-cache)))
        (cond
         (cache cache)
         ((and (sage-shell:at-top-level-and-in-sage-p)
               (sage-shell:redirect-and-output-finished-p))
          (let* ((res (sage-shell:->>
                       (sage-shell:py-mod-func
                        (format "print_def('%s', base_name=%s)"
                                func-name base-name))
                       sage-shell:send-command-to-string
                       (funcall
                        (lambda (s)
                          (replace-regexp-in-string (rx "\n") "" s nil t)))
                       sage-shell:trim-right)))
            (push (cons func-name res) sage-shell:-eldoc-cache)
            res)))))))


(defvar sage-shell:-eldoc-args-syntax-table
  (let ((table (copy-syntax-table sage-shell-mode-syntax-table)))
    (modify-syntax-entry ?* "w" table)
    table))

(defun sage-shell:-eldoc-highlight-beg-end (func-name def-str keyword idx)
  (with-syntax-table sage-shell:-eldoc-args-syntax-table
    (let* ((func-len (length func-name))
           (args-s (substring def-str (1+ func-len) -1))
           (args (sage-shell:->>
                  (sage-shell:-eldoc-split-buffer-args args-s)
                  (mapcar (lambda (s) (sage-shell:trim-left s)))))
           (rest-args (list args args-s func-len)))
      (cond (keyword
             (or (apply #'sage-shell:-eldoc--hl-beg-end-1
                        (rx-to-string
                         `(or (and bol
                                   ,keyword
                                   symbol-end
                                   (zero-or-one "=")
                                   (1+ nonl))
                              (and bol ,keyword eol)))
                        rest-args)
                 (apply #'sage-shell:-eldoc--hl-beg-end-1
                        (rx bol "**" (1+ (or alnum "_")))
                        rest-args)))
            (idx (let ((rest (nthcdr idx args)))
                   (cond ((and rest (not (string-match (rx bol "*")
                                                       (car rest))))
                          (sage-shell:-eldoc--hl-beg-end
                           rest func-len (length args-s)))
                         (t (apply #'sage-shell:-eldoc--hl-beg-end-1
                                   (rx bol "*" (1+ (or alnum "_")))
                                   rest-args)))))))))

(defun sage-shell:-eldoc--hl-beg-end-1 (reg args args-s func-len)
  "Find argument which matches REG and compute (cons beg end)"
  (sage-shell:aif (cl-loop for xs on args
                           if (string-match reg (car xs))
                           return xs)
      (sage-shell:-eldoc--hl-beg-end it func-len (length args-s))))


(defun sage-shell:-eldoc--hl-beg-end (rest func-len len-args-s)
  "Compute (cons beg end) form REST."
  (cons (sage-shell:-eldoc-highlight-indx-fn
         func-len len-args-s rest)
        (- (sage-shell:-eldoc-highlight-indx-fn
            func-len len-args-s (cdr rest))
           ;; if not the last element, delete the length of ", ".
           (if (cdr rest) 2 0))))

(defun sage-shell:-eldoc-highlight-indx-fn (func-len len-args-s ls)
  (+ (1+ func-len)
     (- len-args-s
        (cl-loop for a on ls
                 summing (+ (length (car a))
                            (if (cdr a) 2 0))))))


(defun sage-shell:python-syntax-output-p (line)
  "Return non nil if LINE contains a sentence with the python
  syntax. If returned value is non-nil and non-number, then whole
  line is regarded as python sentence. If a number, then it
  indicates the index in LINE where comment starts."
  (cond
   ((not (string-match "'\\|\"" line)) t)
   ((string-match (rx "Error" eow (1+ whitespace) "Traceback") line) t)
   ((string-match (rx "Error" (group ": ")) line) (match-beginning 1))
   ((and (not (string-match (rx (or "\"\"\"" "'''")) line))
         (string-match (rx (or (>= 3 whitespace)
                               "--> ")
                           (1+ digit)
                           (1+ whitespace)) line)) t)))

(defun sage-shell:comment-out-output ()
  (let ((inhibit-read-only t)
        (inhibit-modification-hooks t)
        (case-fold-search nil))
    (save-excursion
      (when comint-last-output-start
        (cl-loop initially
                 (goto-char comint-last-output-start)
                 while
                 (and (re-search-forward "^." nil t)
                      (not (save-excursion
                             (forward-line 0)
                             (looking-at sage-shell:-prompt-regexp-no-eol))))
                 do
                 (let ((p (sage-shell:python-syntax-output-p
                           (buffer-substring (line-beginning-position)
                                             (line-end-position)))))
                   (cond ((not p)
                          (put-text-property
                           (line-beginning-position)
                           (line-end-position)
                           'syntax-table (cons 11 nil)))
                         ((numberp p)
                          (setq p (+ p (line-beginning-position)))
                          (put-text-property
                           p (line-end-position) 'syntax-table
                           (cons 11 nil))))))))))

(defmacro sage-shell:after-output-finished (&rest body)
  (declare (indent 0))
  `(cond ((sage-shell:output-finished-p)
          (with-current-buffer sage-shell:process-buffer
            (progn ,@body)))
         (t (with-current-buffer sage-shell:process-buffer
              (add-to-list 'sage-shell:output-filter-finished-hook
                           (lambda () ,@body))))))



(defun sage-shell:run-hook-once (hook)
  (let ((hook-saved (symbol-value hook)))
    (set hook nil)
    (cl-loop for f in (nreverse hook-saved) do (funcall f))))

;;;;;;;;;;;;;;;;;;;;;;;;;;;;;;;;;;;;;;;;;;;;;;;;;;;;;;;;;;;;;;;;;;;;;;
;; Copied from windows.el of Emacs 25.0.
(defun sage-shell:-window-max-chars-per-line (&optional window _face)
  (with-selected-window (window-normalize-window window t)
    (let* ((window-width (with-no-warnings
                           (window-body-width window t)))
           (font-width (frame-char-width))
           (ncols (/ window-width font-width)))
      (if (and (display-graphic-p)
               (bound-and-true-p overflow-newline-into-fringe)
               (not
                (or (eq left-fringe-width 0)
                    (and (null left-fringe-width)
                         (= (frame-parameter nil 'left-fringe) 0))))
               (not
                (or (eq right-fringe-width 0)
                    (and (null right-fringe-width)
                         (= (frame-parameter nil 'right-fringe) 0)))))
          ncols
        ;; FIXME: This should remove 1 more column when there are no
        ;; fringes, lines are truncated, and the window is hscrolled,
        ;; but EOL is not in the view, because then there are 2
        ;; truncation glyphs, not one.
        (1- ncols)))))
;;;;;;;;;;;;;;;;;;;;;;;;;;;;;;;;;;;;;;;;;;;;;;;;;;;;;;;;;;;;;;;;;;;;;;

(defun sage-shell:-proc-window-size (process window)
  (cond ((and (boundp 'window-adjust-process-window-size-function)
              (functionp window-adjust-process-window-size-function))
         ;; Emacs 25.1 has window-adjust-process-window-size-function
         (funcall window-adjust-process-window-size-function
                  process (list window)))
        (t (sage-shell:-window-size window))))

(defun sage-shell:-window-size (window)
  (let ((width (cond ((fboundp 'window-max-chars-per-line)
                      (window-max-chars-per-line window))
                     (t (sage-shell:-window-max-chars-per-line
                         window)))))
    (cons width (window-body-height window))))

(defun sage-shell:-adjust-window-size-each (proc win)
  (let ((buf (window-buffer win)))
    (with-current-buffer buf
      (when (and proc (process-live-p proc)
                 (eq major-mode 'sage-shell-mode))
        (let ((sizes (sage-shell:-proc-window-size proc win)))
          (when sizes
            (set-process-window-size proc  (cdr sizes) (car sizes))))))))

(defun sage-shell:-adjust-window-size ()
  (walk-windows
   (lambda (win)
     (let* ((buf (window-buffer win))
            (proc (get-buffer-process buf)))
       (sage-shell:-adjust-window-size-each
        proc win)))))

(defsubst sage-shell:-convert-to-ascii-banner (string)
  (cond ((not (or sage-shell:init-finished-p
                  sage-shell:use-unicode-banner))
         (sage-shell:->> string
                         (replace-regexp-in-string (rx (or "─" "━"
                                                           "┌" "┐"
                                                           "└" "┘"
                                                           "┏" "┓"
                                                           "┗" "┛"))
                                                   "-")
                         (replace-regexp-in-string (rx (or "│" "┃")) "|")))
        (t string)))

(defvar sage-shell:-ansi-escpace-handler-alist
  `((?n . ,#'ignore)
    (?J . ,#'sage-shell:-delete-display)
    (?D . ,#'sage-shell:-cursor-back)
    (?C . ,#'sage-shell:-cursor-forward)
    (?A . ,#'sage-shell:-cursor-up)
    (?B . ,#'sage-shell:-cursor-down)
    (?K . ,#'sage-shell:-delete-line)
    (?H . ,#'sage-shell:-move-cursor-pos))
  "An alist for ansi escapse sequences consisting of
(cons char function-symbol)).")

(defvar sage-shell:-ansi-escape-regexp
  (rx-to-string
   `(and
     "[" (group (0+ (or num ";")))
     (group
      (or ,@(cl-loop for (c . _) in sage-shell:-ansi-escpace-handler-alist
                     collect (char-to-string c)))))))

(defun sage-shell:-decompose-ansi-escape-seq (str)
  (setq str (sage-shell:-ansi-escape-filter-out str))
  (let ((case-fold-search nil)
        (str-saved str)
        (res nil))
    (cl-loop while (string-match sage-shell:-ansi-escape-regexp str)
             for chr = (string-to-char (match-string 2 str))
             for args = (unless (string= (match-string 1 str) "")
                          (mapcar #'string-to-number
                                  (split-string (match-string 1 str) ";")))
             do
             (unless (string= (substring str 0 (match-beginning 0)) "")
               (push (substring str 0 (match-beginning 0)) res))
             (push (list chr args) res)
             (setq str (substring str (match-end 0)))
             finally return (if (null res)
                                str-saved
                              (progn
                                (unless (string= str "")
                                  (push str res))
                                (nreverse res))))))

(defvar sage-shell:-ansi-escape-drop-regexp
  (rx (and "["
               (0+ (or num ";" "=" "?"))
               (regexp "[nmhl]"))))

(defun sage-shell:-ansi-escape-filter-out (str)
  (replace-regexp-in-string sage-shell:-ansi-escape-drop-regexp
                            ""
                            str nil t))

(defun sage-shell:-insert-str (str)
  (let ((str (propertize str 'field 'output)))
    (cond ((eobp)
           (insert str))
          (t (insert str)
             (delete-region (point)
                            (min (+ (point) (length str))
                                 (line-end-position)))))))

(defun sage-shell:-insert-and-handle-ansi-escape (proc str)
  "Insert strings sended by the process and handle ANSI escape sequences,
and remove sequences matched by sage-shell:-ansi-escape-regexp.
Return value is not deifned."
  (let* ((case-fold-search nil)
         (seqs (sage-shell:-decompose-ansi-escape-seq str)))
    (cond ((stringp seqs)
           (sage-shell:-insert-and-handle-char seqs))
          (t (dolist (a seqs)
               (cond ((listp a)
                      (unless sage-shell:use-prompt-toolkit
                        (message
                         (concat
                          "To use sage-shell-mode properly, "
                          "please set `sage-shell:use-prompt-toolkit' to t."
                          " And restart the SageMath process.")))
                      (let ((args (cadr a)))
                        (apply (assoc-default
                                (car a)
                                sage-shell:-ansi-escpace-handler-alist)
                               proc args)))
                     (t (sage-shell:-insert-and-handle-char a))))))))

(defvar sage-shell:-char-handler-alist
  '((?\r . (lambda () (forward-line 0)))
    (?\n . (lambda () (sage-shell:-down 1)))))

(defvar sage-shell:-char-handler-regexp
  (rx (or "\n" "
")))

(defun sage-shell:-insert-and-handle-char (str)
  "Insert STR. But call the corresponding function if car of
`sage-shell:-char-handler-alist' is seen."
  (setq str (replace-regexp-in-string (rx (1+ "
")) "
" str))
  (let ((str-rpcd (replace-regexp-in-string (rx "
\n") "\n" str)))
    (cond ((and (eobp)
                (null (string-match-p (rx "
")  str-rpcd)))
           (sage-shell:-insert-str str-rpcd))
          (t (while (string-match sage-shell:-char-handler-regexp str)
               (let ((beg (match-beginning 0))
                     (end (match-end 0))
                     (m-str (match-string 0 str)))
                 (when (> beg 0)
                   (sage-shell:-insert-str (substring str 0 beg)))
                 (funcall (assoc-default (string-to-char m-str)
                                         sage-shell:-char-handler-alist))
                 (setq str (substring str end))))
             (sage-shell:-insert-str str)))))

(defun sage-shell:-down (down)
  "Similar to term-down."
  (let ((start-column (current-column))
        (inhibit-field-text-motion t))
    (cond ((>= down 0)
           (dotimes (_ down)
             (cond ((progn (end-of-line) (eobp))
                    ;; This case for exception of forward-line
                    (insert "\n")
                    (forward-line 1))
                   (t (when (> (forward-line 1) 0)
                        (insert "\n")
                        (forward-line 1))))))
          (t (forward-line down)))
    ;; Go to the same column
    (move-to-column start-column t)))

(defun sage-shell:-bol ()
  (goto-char (sage-shell:line-beginning-position))
  (when (or (looking-at sage-shell:prompt-regexp)
            (looking-at (rx-to-string
                         `(and
                           (or ,@sage-shell-interfaces:other-interfaces)
                           ": "))))
    (goto-char (match-end 0))))

(defun sage-shell:-move-cursor-pos (_proc &rest args)
  (let ((c (or (car args) 1))
        (r (or (cadr args) 1))
        (start-line (save-excursion
                      (goto-char (window-start))
                      (line-number-at-pos))))
    (goto-char (point-min))
    (forward-line (- (+ r start-line) 2))
    (sage-shell:-bol)
    (forward-char (1- c))))

(defun sage-shell:-cursor-down (_proc &rest args)
  (let ((n (or (car args) 1)))
    (sage-shell:-down n)))

(defun sage-shell:-cursor-up (_proc &rest args)
  (let ((n (or (car args) 1)))
    (sage-shell:-down (- n))))

(defun sage-shell:-cursor-back (_proc &rest args)
  (let* ((n (or (car args) 1))
         (bol (sage-shell:line-beginning-position))
         (to (max bol (- (point) n))))
    (goto-char to)))

(defun sage-shell:-cursor-forward (_proc &rest args)
  (let* ((inhibit-field-text-motion t)
         (n (or (car args) 1))
         (le (line-end-position))
         (to (min le (+ (point) n))))
    (goto-char to)))

(defun sage-shell:-current-column ()
  "Return the current column."
  (1+ (- (current-column)
         (save-excursion
           (sage-shell:-bol)
           (current-column)))))

(defun sage-shell:-current-row ()
  "Return the current row."
  (let ((start-line (save-excursion
                      (goto-char (window-start))
                      (line-number-at-pos))))
    (1+ (- (line-number-at-pos) start-line))))

(defun sage-shell:-report-cursor-pos (proc &rest _args)
  (process-send-string proc
                       (format "\e[%s;%sR"
                               (sage-shell:-current-row)
                               (sage-shell:-current-column))))

(defun sage-shell:-delete-to-end-of-output (&optional pt)
  "Assuming current point is at output, delete output text from
the point to end of the buffer"
  (let ((inhibit-field-text-motion nil)
        (inhibit-read-only t)
        (pt (or pt (point))))
    (save-excursion
      (goto-char pt)
      (delete-region pt (line-end-position))
      (while (progn (forward-line 1)
                    (not (eobp)))
        (delete-region (line-beginning-position) (line-end-position))))))

(defun sage-shell:-delete-to-end-of-line (&optional pt)
  (let ((inhibit-field-text-motion nil)
        (inhibit-read-only t))
    (save-excursion
      (when pt
        (goto-char pt))
      (delete-region (point) (line-end-position)))))

(defun sage-shell:-delete-line (_proc &rest args)
  (when (sage-shell:-at-output-p (point))
    (let ((n (car args))
          (inhibit-read-only t)
          (start-column (current-column)))
      (cond ((or (null n) (equal n 0))
             (sage-shell:-delete-to-end-of-line))
            ((equal n 1)
             (delete-region
              (sage-shell:line-beginning-position)
              (point)))
            ((equal n 2)
             (sage-shell:-delete-to-end-of-line
              (sage-shell:line-beginning-position))))
      (move-to-column start-column t))))

(defun sage-shell:-at-output-p (pt)
  "Return non-nil if the pt is on output."
  (eq (plist-get (text-properties-at pt) 'field) 'output))

(defun sage-shell:-delete-display (_proc &rest args)
  ;; Don't delete user's input.
  (when (sage-shell:-at-output-p (point))
    (let ((n (car args))
          (inhibit-read-only t))
      (cond ((or (null n) (equal n 0))
             (sage-shell:-delete-to-end-of-output))
            ((equal n 1)
             (delete-region (point-min) (point)))
            (t
             (sage-shell:-delete-to-end-of-output (point-min)))))))

;; In recent version comint.el,
;; `comint-redirect-original-filter-function` is removed.
(defvar sage-shell:comint-redirect-original-filter-function nil)

;; Ansi escapse sequences may be divived by Emacs
(defvar sage-shell:-pending-outputs nil)
(make-variable-buffer-local 'sage-shell:-pending-outputs)


(defun sage-shell:-psh-to-pending-out (string)
  "Push string to sage-shell:-pending-outputs if necessary and
return string for output."
  (let ((pending-outputs
         (concat (mapconcat #'identity sage-shell:-pending-outputs "")
                 string)))
    (cond ((string-match-p
            (rx (or (and "[" (0+ (or num ";" "?"))) "") eol)
            pending-outputs)
           (push string sage-shell:-pending-outputs)
           ;; Return the empty and wait for next output
           "")
          (t (setq sage-shell:-pending-outputs nil)
             pending-outputs))))

(defun sage-shell:output-filter (process string)
  (setq string (sage-shell:-ansi-escape-filter-out string))
  (setq string (sage-shell:-convert-to-ascii-banner string))
  (unless (string= string "")
    (let ((oprocbuf (process-buffer process)))
      (with-current-buffer (and string oprocbuf)
        (let ((win (get-buffer-window (process-buffer process))))
          (save-selected-window
            (when (and (windowp win) (window-live-p win))
              (select-window win))
            (setq string (sage-shell:-psh-to-pending-out string))
            (sage-shell:output-filter-no-rdct process string))
          (when sage-shell:output-finished-p
            (when sage-shell:scroll-to-the-bottom
              (comint-postoutput-scroll-to-bottom string))
            (setq buffer-undo-list nil)
            (sage-shell:run-hook-once
             'sage-shell:output-filter-finished-hook)))))))

(defvar sage-shell:redirect-restore-filter-p t)
(make-variable-buffer-local 'sage-shell:redirect-restore-filter-p)

(defvar sage-shell:attach-file-reloading-regexp
  (rx bol "### reloading attached file " (1+ nonl) "modified at "
      (1+ (or num ":"))  " ###"))

(defun sage-shell:output-filter-no-rdct (process string)
  ;; Insert STRING
  (let ((inhibit-read-only t)
        (saved-point (copy-marker (point) t)))

    ;; We temporarily remove any buffer narrowing, in case the
    ;; process mark is outside of the restriction
    (save-restriction
      (widen)

      (goto-char (process-mark process))
      (sage-shell:run-hook-once
       'sage-shell:-pre-output-filter-hook)
      (set-marker comint-last-output-start (point))

      ;; insert-before-markers is a bad thing. XXX
      ;; Luckily we don't have to use it any more, we use
      ;; window-point-insertion-type instead.
      (sage-shell:-insert-and-handle-ansi-escape process string)

      ;; Advance process-mark
      (set-marker (process-mark process) (point))

      (sage-shell:run-hook-once 'sage-shell:-post-output-filter-hook)

      (unless comint-inhibit-carriage-motion
        ;; Interpret any carriage motion characters (newline, backspace)
        (comint-carriage-motion comint-last-output-start (point)))

      (goto-char saved-point)
      (run-hook-with-args 'comint-output-filter-functions string)
      (set-marker saved-point (point))

      (goto-char (process-mark process)) ; in case a filter moved it

      (when (save-excursion
              (forward-line 0)
              (looking-at-p sage-shell:output-finished-regexp))
        (setq sage-shell:output-finished-p t))

      (when (and (bolp)
                 (string-match-p
                  sage-shell:attach-file-reloading-regexp
                  (buffer-substring
                   comint-last-output-start
                   (point))))
        (sage-shell:clear-command-cache)
        (sage-shell:output-filter process "sage: "))

      (add-text-properties comint-last-output-start
                           (process-mark process)
                           '(front-sticky
                             (field inhibit-line-move-field-capture)
                             rear-nonsticky t
                             field output
                             inhibit-line-move-field-capture t))
      ;; Comment out output if the syntax of a line does not looks like
      ;; python syntax.
      (sage-shell:comment-out-output)

      (when sage-shell:output-finished-p
        ;; create links in the output buffer.
        (when sage-shell:make-error-link-p
          (sage-shell:make-error-links comint-last-input-end (point)))
        (sage-shell-pdb:comint-output-filter-function))

      ;; sage-shell:output-filter-finished-hook may change the current buffer.
      (with-current-buffer (process-buffer process)
        (goto-char (process-mark process))
        (when (and sage-shell:output-finished-p
                   (null sage-shell:use-prompt-toolkit))
          (sage-shell-indent:insert-whitespace))))))

(defun sage-shell:highlight-prompt1 (prompt-start prompt-end)
  (let ((inhibit-read-only t)
        (inhibit-modification-hooks t))
    (when comint-prompt-read-only
      (or (= (point-min) prompt-start)
          (get-text-property (1- prompt-start) 'read-only)
          (put-text-property
           (1- prompt-start) prompt-start 'read-only 'fence))
      (add-text-properties
       prompt-start prompt-end
       '(read-only t rear-nonsticky t front-sticky (read-only) field output
                   face comint-highlight-prompt)))))

(defun sage-shell:-delete-output (pt)
  "Delete region between pt and process-mark"
  (let ((proc (get-buffer-process (current-buffer)))
        (replacement nil)
        (inhibit-read-only t))
    (save-excursion
      (let ((pmark (progn (goto-char (process-mark proc))
                          (forward-line 0)
                          (point-marker))))
        (delete-region pt pmark)
        (goto-char (process-mark proc))
        (setq replacement (buffer-substring pmark (point)))
        (delete-region pmark (point))))
    (sage-shell:clear-completion-sync-cached)
    ;; Output message and put back prompt
    (let ((sage-shell:output-filter-finished-hook nil))
      (sage-shell:output-filter proc replacement))))

(defun sage-shell:clear-current-buffer ()
  "Delete all output in the current buffer. This does not delete
the last prompt."
  (interactive)
  (sage-shell:-delete-output (point-min)))

(defun sage-shell:delete-output ()
  "Delete all output from interpreter since last input.
Does not delete the prompt. If `sage-shell:use-prompt-toolkit' is
non-nil, then this function may not delete lines which match
sage-shell:-prompt-regexp-no-eol."
  (interactive)
<<<<<<< HEAD
  (sage-shell:-delete-output
   (sage-shell:-last-input-start-maybe)))
=======
  (let ((bol (sage-shell:line-beginning-position))
        (out-start (sage-shell:-last-input-start-maybe)))
    (when (< out-start bol)
      (sage-shell:-delete-output out-start))))
>>>>>>> a8e91bdf

(defmacro sage-shell:font-lock-when-sage-line (&rest forms)
  `(when (save-match-data
           (save-excursion
             (forward-line 0)
             (looking-at sage-shell:prompt-regexp)))
     ,@forms))

(defmacro sage-shell:-define-font-lock-matcher (name keywords)
  (declare (indent 1))
  `(defun ,name (lim)
     (sage-shell:font-lock-when-sage-line
      (let ((match
             (re-search-forward
              (rx symbol-start
                  (or ,@keywords) symbol-end)
              lim t)))
        (sage-shell:awhen match
          (let ((chbf (char-before (match-beginning 0))))
            (if (null chbf)
                it
              (and (/= chbf ?.) it))))))))

(sage-shell:-define-font-lock-matcher sage-shell:font-lock-matcher-keywords
  ("and" "del" "from" "not" "while" "as" "elif"
   "global" "or" "with" "assert" "else" "if" "pass" "yield"
   "break" "except" "import" "class" "in" "raise" "continue"
   "finally" "is" "return" "def" "for" "lambda"
   "try"
   ;; Python 2:
   "print" "exec"
   ;; Python 3: False, None, and True are listed as keywords on the
   ;; Python 3 documentation, but since they also qualify as
   ;; constants they are fontified like that in order to keep
   ;; font-lock consistent between Python versions.
   "nonlocal"
   ;; Extra:
   "self"))

(sage-shell:-define-font-lock-matcher sage-shell:font-lock-matcher-builtin
  ("abs" "all" "any" "bin" "bool" "callable" "chr" "classmethod"
   "compile" "complex" "delattr" "dict" "dir" "divmod" "enumerate"
   "eval" "filter" "float" "format" "frozenset" "getattr" "globals"
   "hasattr" "hash" "help" "hex" "id" "input" "int" "isinstance"
   "issubclass" "iter" "len" "list" "locals" "map" "max" "memoryview"
   "min" "next" "object" "oct" "open" "ord" "pow" "print" "property"
   "range" "repr" "reversed" "round" "set" "setattr" "slice" "sorted"
   "staticmethod" "str" "sum" "super" "tuple" "type" "vars" "zip"
   "__import__"
   ;; Python 2:
   "basestring" "cmp" "execfile" "file" "long" "raw_input" "reduce"
   "reload" "unichr" "unicode" "xrange" "apply" "buffer" "coerce"
   "intern"
   ;; Python 3:
   "ascii" "bytearray" "bytes" "exec"
   ;; Extra:
   "__all__" "__doc__" "__name__" "__package__"))

(defun sage-shell:font-lock-matcher-def (lim)
  (sage-shell:font-lock-when-sage-line
   (re-search-forward (rx symbol-start "def" (1+ space)
                          (group (1+ (or word ?_))))
                      lim t)))

(defun sage-shell:font-lock-matcher-class (lim)
  (sage-shell:font-lock-when-sage-line
   (re-search-forward
    (rx symbol-start "class" (1+ space) (group (1+ (or word ?_))))
    lim t)))

(defun sage-shell:font-lock-matcher-prompt (lim)
  (when (re-search-forward
         sage-shell:-prompt-regexp-no-eol
         lim t)
    (sage-shell:highlight-prompt1
     (match-beginning 0)
     (match-end 0))))

(defvar sage-shell:font-lock-keywords
  ;; Keywords
  `((sage-shell:font-lock-matcher-keywords . font-lock-keyword-face)
    ;; Exceptions
    (,(rx symbol-start
          (or "ArithmeticError" "AssertionError" "AttributeError"
              "BaseException" "BufferError" "BytesWarning" "DeprecationWarning"
              "EOFError" "EnvironmentError" "Exception" "FloatingPointError"
              "FutureWarning" "GeneratorExit" "IOError" "ImportError"
              "ImportWarning" "IndentationError" "IndexError" "KeyError"
              "KeyboardInterrupt" "LookupError" "MemoryError" "NameError"
              "NotImplementedError" "OSError" "OverflowError"
              "PendingDeprecationWarning" "ReferenceError" "RuntimeError"
              "RuntimeWarning" "StandardError" "StopIteration" "SyntaxError"
              "SyntaxWarning" "SystemError" "SystemExit" "TabError" "TypeError"
              "UnboundLocalError" "UnicodeDecodeError" "UnicodeEncodeError"
              "UnicodeError" "UnicodeTranslateError" "UnicodeWarning"
              "UserWarning" "ValueError" "Warning" "ZeroDivisionError")
          symbol-end) . font-lock-warning-face)
    ;; functions
    (sage-shell:font-lock-matcher-def (1 font-lock-function-name-face))
    ;; classes
    (sage-shell:font-lock-matcher-class (1 font-lock-type-face))
    ;; Constants
    (,(rx symbol-start
          (or "Ellipsis" "False" "None" "NotImplemented" "True" "__debug__")
          symbol-end) . font-lock-constant-face)
    ;; Decorators.
    (,(rx line-start (* (any " \t")) (group "@" (1+ (or word ?_))
                                            (0+ "." (1+ (or word ?_)))))
     (1 font-lock-type-face))
    ;; Builtin Exceptions
    (,(rx symbol-start
          (or
           "ArithmeticError" "AssertionError" "AttributeError" "BaseException"
           "DeprecationWarning" "EOFError" "EnvironmentError" "Exception"
           "FloatingPointError" "FutureWarning" "GeneratorExit" "IOError"
           "ImportError" "ImportWarning" "IndexError" "KeyError"
           "KeyboardInterrupt" "LookupError" "MemoryError" "NameError"
           "NotImplementedError" "OSError" "OverflowError"
           "PendingDeprecationWarning" "ReferenceError" "RuntimeError"
           "RuntimeWarning" "StopIteration" "SyntaxError" "SyntaxWarning"
           "SystemError" "SystemExit" "TypeError" "UnboundLocalError"
           "UnicodeDecodeError" "UnicodeEncodeError" "UnicodeError"
           "UnicodeTranslateError" "UnicodeWarning" "UserWarning" "VMSError"
           "ValueError" "Warning" "WindowsError" "ZeroDivisionError"
           ;; Python 2:
           "StandardError"
           ;; Python 3:
           "BufferError" "BytesWarning" "IndentationError" "ResourceWarning"
           "TabError")
          symbol-end) . font-lock-type-face)
    ;; Builtins
    (sage-shell:font-lock-matcher-builtin . font-lock-builtin-face)
    ;; Prompts
    (sage-shell:font-lock-matcher-prompt . 'comint-highlight-prompt)))

(defvar sage-shell:redirect-last-point nil)


(defsubst sage-shell:-redirect-finished-regexp (msg_id)
  (cond ((string= msg_id "")
         sage-shell:output-finished-regexp)
        (t (rx-to-string
            `(and bol
                  ,(sage-shell:-rdct-msg-id-end msg_id)
                  "\n"
                  ,sage-shell:output-finished-regexp-rx)))))

(defun sage-shell:redirect-filter (process input-string)
  (when process

    (let* ((proc-buf (process-buffer process))
           (msg-id (buffer-local-value 'sage-shell:-redirection-msg-id
                                       proc-buf)))
      (with-current-buffer proc-buf
        (setq input-string (sage-shell:-psh-to-pending-out input-string))
        (let ((out-buf comint-redirect-output-buffer)
              (f-regexp (sage-shell:-redirect-finished-regexp
                         sage-shell:-redirection-msg-id)))
          (set-buffer out-buf)
          ;; Send output to all registered buffers
          ;; Go to the end of the buffer
          (goto-char (point-max))
          ;; Insert the output
          (let ((inhibit-read-only t)
                (view-read-only nil))
            (sage-shell:-insert-and-handle-ansi-escape
             process input-string))

          ;; If we see the prompt, tidy up
          (when (save-excursion
                  (sage-shell:aif sage-shell:redirect-last-point
                      (progn (goto-char it)
                             (forward-line -1))
                    (goto-char (point-min)))
                  (re-search-forward f-regexp nil t))
            (replace-match "")
            (when (and msg-id
                       (not (string= msg-id "")))
              (let ((msg-id-start (sage-shell:-rdct-msg-id-start
                                   msg-id)))
                (save-excursion
                  (goto-char (point-min))
                  (when (re-search-forward
                         (rx-to-string `(and bol ,msg-id-start "\n")) nil t)
                    (delete-region (point-min) (match-end 0))))))
            (set-buffer proc-buf)
            (sage-shell:redirect-cleanup)
            (sage-shell:run-hook-once
             'sage-shell:redirect-filter-finished-hook))
          ;; sage-shell:redirect-filter-finished-hook may change the current
          ;; buffer
          (with-current-buffer proc-buf
            (setq sage-shell:redirect-last-point (point))))))))

(cl-defun sage-shell:redirect-cleanup ()
  (when sage-shell:redirect-restore-filter-p
    (set-process-filter (get-buffer-process (current-buffer))
                        sage-shell:comint-redirect-original-filter-function))

  ;; Set the completed flag
  (setq comint-redirect-completed t))

(defun sage-shell:-new-rdct-msg-id ()
  (format "emacs_sage_shell_msg_id%s"
          (md5 (cl-loop for i in (current-time)
                        concat (format "%d" i)))))

(defun sage-shell:escepe-string (s)
  (setq s (replace-regexp-in-string (rx "\\") "\\\\" s t t))
  (setq s (replace-regexp-in-string (rx "\n") "\\n" s t t))
  (replace-regexp-in-string (rx "\"") "\\\"" s t t))

(cl-defun sage-shell:redirect-setup
    (output-buffer process raw &optional
                   (filter 'sage-shell:redirect-filter))
  (let* ((process-buffer (if (processp process)
                             (process-buffer process)
                           process))
         (proc (get-buffer-process process-buffer)))
    ;; Change to the process buffer
    (with-current-buffer output-buffer
      (setq sage-shell:process-buffer process-buffer))
    (with-current-buffer process-buffer
      ;; Set up for redirection
      (setq sage-shell:redirect-last-point nil)
      (setq sage-shell:-pending-outputs nil)
      (setq-local sage-shell:-redirection-msg-id
                  (if raw
                      ""
                    (sage-shell:-new-rdct-msg-id)))
      (let ((mode-line-process mode-line-process))
        (comint-redirect-setup
         output-buffer
         (current-buffer)                ; Comint Buffer
         comint-redirect-finished-regexp ; Finished Regexp
         nil))                           ; Echo input

      (when filter
        ;; Save the old filter
        (setq sage-shell:comint-redirect-original-filter-function
              (process-filter proc))
        (set-process-filter proc filter)))))

(defun sage-shell:comint-send-input (&optional no-newline artificial)
  "This function is almost same as `comint-send-input'. But this
function does not highlight the input."
  (interactive)
  (comint-send-input no-newline artificial)
  (add-text-properties comint-last-input-start
                       comint-last-input-end
                       '(font-lock-face nil)))


;;; sage-shell-indent
(defvar sage-shell:prompt1-regexp (rx line-start (1+ (or "sage:" "sage0:"))))
(defvar sage-shell:prompt2-regexp (rx line-start (1+ "....:")) )

(defun sage-shell:send-line-to-indenting-buffer-and-indent (line)
  (save-excursion
    (forward-line 0)
    (let ((after-prompt1 (looking-at sage-shell:prompt1-regexp))
          (after-prompt2 (looking-at sage-shell:prompt2-regexp)))
      (with-current-buffer (sage-shell-indent:get-indenting-buffer)
        (when after-prompt1
          (erase-buffer))
        (when (or after-prompt1 after-prompt2)
          (if (string= (make-string (length line) (string-to-char " "))
                       line)
              (delete-region (point-at-bol) (point)))
          (delete-region (point-at-bol) (point))
          (insert line)
          ;; If line contains triple quotes or top-level return statement, the
          ;; indent function raises an error.
          (if (or (string-match (rx (repeat 3 (or"'" "\""))) line)
                  (and after-prompt1
                       (string-match
                        (rx bol (0+ whitespace) "return" symbol-end) line)))
              (newline)
            (newline-and-indent)))))))

(defun sage-shell:prepare-for-send ()
  (sage-shell:wait-for-redirection-to-complete)
  (setq sage-shell:output-finished-p nil))

(defun sage-shell-update-sage-commands-p (line)
  (string-match (rx symbol-start (or "import" "reload" "attach" "load")
                    symbol-end) line))

(defvar sage-shell:clear-commands-regexp
  (rx bol "clear" (zero-or-more space) eol))

(defvar sage-shell:-pre-output-filter-hook nil)
(make-variable-buffer-local 'sage-shell:-pre-output-filter-hook)
(defvar sage-shell:-post-output-filter-hook nil
  "Unlike `sage-shell:output-filter-finished-hook', the filter function runs
this hook after inserting string.")
(make-variable-buffer-local 'sage-shell:-post-output-filter-hook)

;; This function has many side effects:
;; * Set `sage-shell:input-ring-index'.
;; * Set `sage-shell:output-finished-p'.
;; * If current line is like '****?' then pop to the help buffer.
;; * Send current line to indenting buffer.
;; * (comint-send-input)
;; * change default-directory

(defun sage-shell:send-input ()
  "Send current line to Sage process. "
  (interactive)
  (when (and sage-shell:init-finished-p
             (process-live-p (get-buffer-process (current-buffer))))
    (let ((line (buffer-substring (point-at-bol) (line-end-position)))
          (inhibit-read-only t)
          (at-tl-in-sage-p (sage-shell:at-top-level-and-in-sage-p)))

      ;; If we're currently completing, stop.  We're definitely done
      ;; completing, and by sending the input, we might cause side effects
      ;; that will confuse the code running in the completion
      ;; post-command-hook.
      (when (and (fboundp 'completion-in-region-mode)
                 (boundp 'completion-in-region-mode)
                 completion-in-region-mode)
        (completion-in-region-mode -1))

      ;; If current line contains %gap, gap.console(), gap.interact(), %gp, ...
      ;; then update the command list.
      (sage-shell:awhen (sage-shell-cpl:switch-to-another-interface-p line)
        (unless (sage-shell-cpl:get-cmd-lst it)
          (sage-shell-interfaces:update-cmd-lst it)))

      (sage-shell:prepare-for-send)
      ;; Since comint-send-input sets comint-input-ring-index to nil,
      ;; restore its value
      (setq sage-shell:input-ring-index comint-input-ring-index)

      ;; if current line is ***? and current interface is sage then
      ;; show help or find-file-read-only source file.
      (cond
       ((and at-tl-in-sage-p
             (string-match
              (rx (or (and bol (group (1+ nonl)) "??" (0+ blank) eol)
                      (and bol (0+ blank) "??" (group (1+ nonl)) eol)))
              line))
        (sage-shell:find-source-in-view-mode
         (or (match-string-no-properties 1 line)
             (match-string-no-properties 2 line)))
        (sage-shell:send-blank-line))
       ((and at-tl-in-sage-p
             (string-match
              (rx (or (and bol (group (1+ nonl)) "?" (0+ blank) eol)
                      (and bol (0+ blank) "?" (group (1+ nonl)) eol)))
              line))
        (sage-shell-help:describe-symbol
         (or (match-string-no-properties 1 line)
             (match-string-no-properties 2 line)))
        (sage-shell:send-blank-line))
       ((and at-tl-in-sage-p
             (string-match (rx bol (zero-or-more blank)
                               "help"
                               (zero-or-more blank)
                               "("
                               (group (1+ nonl))
                               (zero-or-more blank) ")"
                               (zero-or-more blank)
                               eol) line))
        (sage-shell-help:describe-symbol
         (match-string-no-properties 1 line) "help(%s)")
        (sage-shell:send-blank-line))

       ;; send current line to process normally
       (t
        ;; FIXME: Run sage-shell:send-line-to-indenting-buffer-and-indent
        ;; if sage-shell:use-prompt-toolkit is non-nil.
        ;; To do it, disable auto-indent.
        (unless sage-shell:use-prompt-toolkit
          (sage-shell:send-line-to-indenting-buffer-and-indent line))
        (cond (sage-shell:use-prompt-toolkit
               (let* ((proc (get-buffer-process sage-shell:process-buffer))
                      (proc-pos (marker-position (process-mark proc)))
                      (line-end (line-end-position)))
                 (sage-shell:comint-send-input t)
                 (process-send-string proc "
")
                 (add-hook 'sage-shell:-pre-output-filter-hook
                             (lambda () (let ((inhibit-redisplay t))
                                      (delete-region proc-pos line-end))))))
              (t (sage-shell:comint-send-input)))))

      ;; If current line contains from ... import *, then update sage commands
      (when (sage-shell-update-sage-commands-p line)
        (sage-shell:update-sage-commands))
      (when at-tl-in-sage-p
        ;; change default-directory if needed
        (cond ((and
                (string-match (rx bol (zero-or-more blank)
                                  (zero-or-one "%")
                                  "cd" (zero-or-more blank)
                                  (group (one-or-more (regexp "[^\n \t]"))))
                              line)
                (file-exists-p (match-string 1 line)))
               (ignore-errors
                 (cd (match-string 1 line))))
              ((string-match (rx symbol-start (or "quit" "exit") symbol-end)
                             line)
               (sage-shell:-after-send-eof-func))
              ((string-match (rx bol (zero-or-more blank)
                                 (zero-or-one "%")
                                 "cd" (zero-or-more blank)
                                 eol)
                             line)
               (cd "~")))

        (sage-shell-cpl:-add-to-cands-in-cur-session line)
        (when (string-match sage-shell:clear-commands-regexp line)
          (add-hook 'sage-shell:output-filter-finished-hook
                    #'sage-shell:clear-current-buffer))))
    (sage-shell:-clear-cache-in-send-input)))

(defun sage-shell:-clear-cache-in-send-input ()
  (sage-shell:-inputs-outputs-clear-cache)
  (sage-shell:-clear-eldoc-cache)
  (sage-shell-cpl:-clear-argspec-cache))

(defun sage-shell-cpl:-add-to-cands-in-cur-session (line)
  (let ((regexp-asg
         (rx bol
             (group
              (0+ (and symbol-start
                       (1+ (or "_" alnum))
                       (and (0+ whitespace) "," (0+ whitespace))))
              (and symbol-start (1+ (or "_" alnum)) symbol-end))
             (0+ whitespace) "=" (0+ whitespace)
             symbol-start))
        (regexp-def-or-class
         (rx bol
             symbol-start
             (or "def" "class")
             symbol-end
             (1+ whitespace)
             (group (1+ (or "_" alnum))))))

    (cond ((string-match regexp-asg line)
           ;; When assignment is performed, add vars to the cached command
           ;; list.
           (let ((str-s (split-string (match-string 1 line)
                                      (rx (1+ (or "," " "))))))
             (setq sage-shell-cpl:-cands-in-current-session
                   (append str-s
                           sage-shell-cpl:-cands-in-current-session))))
          ((string-match regexp-def-or-class line)
           (let ((name (match-string 1 line)))
             (setq sage-shell-cpl:-cands-in-current-session
                   (cons name sage-shell-cpl:-cands-in-current-session)))))))


(defun sage-shell:send-blank-line ()
  (with-current-buffer sage-shell:process-buffer
    (let ((comint-input-sender
           (lambda (proc _str) (comint-simple-send
                            proc
                            (if sage-shell:use-prompt-toolkit
                                "
"
                              ""))))
          (win (get-buffer-window sage-shell:process-buffer)))
      (let ((line (buffer-substring
                   (line-beginning-position)
                   (line-end-position)))
            (pt (point)))
        (when sage-shell:use-prompt-toolkit
          (delete-region (line-beginning-position)
                         (line-end-position)))
        (if (and (windowp win)
                 (window-live-p win))
            (with-selected-window win
              (sage-shell:comint-send-input
               sage-shell:use-prompt-toolkit))
          (sage-shell:comint-send-input
           sage-shell:use-prompt-toolkit))
        (when sage-shell:use-prompt-toolkit
          (save-excursion
            (goto-char pt)
            (insert line)))))))

(defun sage-shell:at-top-level-p ()
  (save-excursion
    (forward-line 0)
    (or (looking-at sage-shell:prompt1-regexp)
        (cl-loop for i in sage-shell-interfaces:other-interfaces
                 thereis (looking-at (format "^%s: " i))))))

(cl-defun sage-shell:at-top-level-and-in-sage-p
    (&optional (cur-intf (sage-shell-interfaces:current-interface)))
  "returns non nil if and only if current interface is sage and
the current line is not in a block."
  (and (string= cur-intf "sage")
       (save-excursion
         (forward-line 0)
         (looking-at sage-shell:prompt1-regexp))))

(defun sage-shell-indent:get-indenting-buffer ()
  "Return a temporary buffer set in python-mode. Create one if necessary."
  (let ((buf (get-buffer-create sage-shell-indent:indenting-buffer-name)))
    (set-buffer buf)
    (unless (eq major-mode 'python-mode)
      (python-mode)
      (if (boundp 'python-guess-indent)
          (set (make-local-variable 'python-guess-indent) nil))
      (if (boundp 'python-indent-guess-indent-offset)
          (set (make-local-variable 'python-indent-guess-indent-offset) nil)))
    buf))

(defun sage-shell-indent:insert-whitespace ()
  "Insert whitespaces if sage-shell:prompt2-regexp regexp
matches last process output."
  (when (save-excursion
          (forward-line 0)
          (looking-at sage-shell:prompt2-regexp))
    (let ((indent-str nil))
      (with-current-buffer (sage-shell-indent:get-indenting-buffer)
        (setq indent-str (buffer-substring (point-at-bol) (point))))
      (when (get-buffer-process sage-shell:process-buffer)
        (goto-char (process-mark (get-buffer-process (current-buffer))))
        (insert indent-str)))))


(defun sage-shell-indent:indent-line ()
  " indent-line function using indent-line function in
python-mode"
  (let ((this-command 'indent-for-tab-command)
        (last-command (if (eq last-command 'sage-shell-tab-command)
                          'indent-for-tab-command
                        last-command))
        (line (buffer-substring-no-properties
               (save-excursion (comint-bol) (point))
               (line-end-position)))
        (col (- (point) (save-excursion (comint-bol) (point))))
        col1 line1)
    (with-current-buffer (sage-shell-indent:get-indenting-buffer)
      (delete-region (line-beginning-position)
                     (line-end-position))
      (insert line)
      (beginning-of-line) (goto-char (+ (point) col))
      ;; use indent function of python-mode
      (indent-for-tab-command)
      (setq col1  (- (point) (line-beginning-position))
            line1 (buffer-substring-no-properties
                   (line-beginning-position) (line-end-position))))
    (delete-region (line-beginning-position) (line-end-position))
    (save-excursion (insert line1))
    (comint-bol) (goto-char (+ (point) col1))))


;;; sage-shell-help
(defvar sage-shell-help:fontlock-keyword-regexp
  (rx (group (or (and bow (or "Base Class"
                              "Definition"
                              "DEFINITION"
                              "IMPLEMENTATION"
                              "String form"
                              "Docstring"
                              "EXAMPLES"
                              "EXAMPLE"
                              "File"
                              "Loaded File"
                              "Source File"
                              "OUTPUT"
                              "INPUT"
                              "Namespace"
                              "String Form"
                              "TESTS"
                              "Methods defined here"
                              "AUTHORS"
                              "AUTHOR"
                              "Type"
                              "Class Docstring"
                              "Class docstring"
                              "Constructor Docstring"
                              "Constructor information"
                              "ALGORITHM"
                              "Call def"
                              "Call docstring"
                              "Init definition"
                              "Init docstring"
                              "Signature"
                              "Init signature")
                      ":")
                 (and bol (or "NAME"
                              "FILE"
                              "DATA"
                              "DESCRIPTION"
                              "PACKAGE CONTENTS"
                              "FUNCTIONS"
                              "CLASSES")
                      eol)
                 (and bow "sage: ")))))

(defvar sage-shell-help:help-buffer-name "*Sage Document*")

(define-derived-mode sage-shell:help-mode help-mode "Sage-doc"
  "Help mode for Sage"
  (font-lock-mode 1)
  (view-mode 1)
  (font-lock-add-keywords
   nil `((,sage-shell-help:fontlock-keyword-regexp 1 font-lock-keyword-face))))

(sage-shell:define-keys sage-shell:help-mode-map
  "C-c C-j" 'sage-shell-help:send-current-line
  "C-c C-z" 'sage-shell-edit:pop-to-process-buffer)

(defvar sage-shell-help:symbol-not-found-regexp
  "Object `.*?` not found."
  "Regexp that matches Sage's 'symbol not found' warning.")

(defun sage-shell-help:help-buffer-init (symbol)
  (let* ((case-fold-search t)
         (linenum (sage-shell-help:find-symbols-line-num
                   symbol sage-shell:process-buffer)))
    (goto-char (point-min))
    (save-excursion
      (while (re-search-forward (rx bow "sage: ") nil t)
        (replace-match (propertize "sage: " 'read-only t))))
    ;; make button for source file
    (save-excursion
      (while (and (re-search-forward (rx (or (and bol (or "Source File"
                                                          "Loaded File"
                                                          "File") ":"
                                                          (1+ blank))
                                             (and bol "FILE" eol)))
                                     nil t)
                  (re-search-forward "[^ \n\t]+" nil t))
        (let ((fname (match-string 0)))
          (sage-shell-help:file-type-make-button
           (match-beginning 0)
           (match-end 0)
           (if sage-shell:prefer-development-file-p
               (sage-shell:src-version fname)
             fname)
           linenum))))
    (when sage-shell:make-error-link-p
      (sage-shell:make-error-links (point-min) (point-max)))))

(cl-defun sage-shell-help:file-type-make-button
    (beg end file line &optional cont (recenter-arg 0))
  "If cont is a function, then cont will be called after visiting the file."
  (unless (button-at beg)
    (make-text-button
     beg end
     'sage-shell:file file 'sage-shell:line line
     'sage-shell:cont cont
     'sage-shell:buffer (current-buffer)
     'sage-shell:proc-buf sage-shell:process-buffer
     'action `(lambda (button)
                (let* ((linenum (button-get button 'sage-shell:line))
                       (cont (button-get button 'sage-shell:cont))
                       (proc-buf (button-get button 'sage-shell:proc-buf))
                       (file (button-get button 'sage-shell:file))
                       (cbuf (button-get button 'sage-shell:buffer)))
                  (with-selected-window (get-buffer-window cbuf)
                    (find-file-other-window file))
                  (with-current-buffer (get-file-buffer file)
                    (setq sage-shell:process-buffer proc-buf))
                  (select-window (get-buffer-window (get-file-buffer file)))
                  (when linenum
                    (goto-char (point-min))
                    (forward-line (1- linenum))
                    (recenter ,recenter-arg))
                  (when (functionp cont)
                    (funcall cont))))
     'follow-link t)))


(defun sage-shell-help:find-symbols-line-num (symbol process-buffer)
  "return line number"
  (let* ((str (sage-shell:send-command-to-string
               (format "%s(%s)"
                       (sage-shell:py-mod-func "print_source_line")
                       symbol)
               process-buffer)))
    (when (string-match "\\([0-9]+\\)" str)
      (string-to-number (match-string 1 str)))))

(defvar sage-shell-help:help-contents-list nil "help contents list")
(defvar sage-shell-help:help-contents-list-index 0
  "index 0 item is the newest.")

(defun sage-shell-help:make-forward-back-button ()
  (let ((len (length sage-shell-help:help-contents-list))
        (idx sage-shell-help:help-contents-list-index))
    (sage-shell:labels ((insert-btn
                         (text arg)
                         (insert-text-button
                          text
                          'sage-shell:help-history-arg arg
                          'action
                          (lambda (btn)
                            (sage-shell-help:forward-history
                             (button-get btn 'sage-shell:help-history-arg)))
                          'follow-link t))
                        (insert-forward-back-btn
                         (sym)
                         (save-excursion
                           (goto-char (point-max))
                           (newline)
                           (case sym
                             ('forward (insert-btn "[forward]" 1))
                             ('back (insert-btn "[back]" -1))
                             ('both (insert-btn "[back]" -1)
                                    (insert "  ")
                                    (insert-btn "[forward]" 1))))))

      (cond
       ((eq len 1))
       ((and (> idx 0) (< idx (1- len))) (insert-forward-back-btn 'both))
       ((eq idx 0) (insert-forward-back-btn 'back))
       ((eq idx (1- len)) (insert-forward-back-btn 'forward))))))

(defun sage-shell-help:forward-history (arg)
  (interactive "p")
  (let ((inhibit-read-only t)
        (view-read-only nil)
        (lst sage-shell-help:help-contents-list)
        (idx sage-shell-help:help-contents-list-index))
    (erase-buffer)
    ;; insert history contents
    (insert (nth (- idx arg) lst))
    ;; update index
    (setq sage-shell-help:help-contents-list-index
          (- idx arg))
    ;; make button
    (sage-shell-help:make-forward-back-button)
    (goto-char (point-min))))

(defun sage-shell-help:backward-history (arg)
  (interactive "p")
  (sage-shell-help:forward-history (- arg)))

;; remap help-mode-map
(define-key sage-shell:help-mode-map
  [remap help-go-back] 'sage-shell-help:backward-history)
(define-key sage-shell:help-mode-map
  [remap help-go-forward] 'sage-shell-help:forward-history)


(cl-defun sage-shell-help:describe-symbol
    (symbol &optional
            (cmd (format "%s(%%S)" (sage-shell:py-mod-func "print_info"))))
  "Describe symbol, display help buffer and select the window."
  (let* ((buf (get-buffer-create sage-shell-help:help-buffer-name))
         (cmd-str (format cmd symbol))
         (str (sage-shell:send-command-to-string cmd-str))
         (proc (current-buffer)))
    (cond ((string-match sage-shell-help:symbol-not-found-regexp str)
           (message (format "Object %s not found." symbol)))
          (t (let ((inhibit-read-only t)
                   (help-window-select t)
                   (view-read-only nil))
               (with-help-window (buffer-name buf)
                 (with-current-buffer buf
                   (erase-buffer) (sage-shell:help-mode)
                   (setq sage-shell:process-buffer proc)
                   (make-marker)
                   (insert str)
                   (sage-shell-help:help-buffer-init symbol)

                   ;; add to history list
                   (let ((contents (buffer-substring (point-min) (point-max)))
                         (lst sage-shell-help:help-contents-list))
                     (unless (equal (car lst) contents)
                       (setq sage-shell-help:help-contents-list
                             (cons contents lst))))
                   ;; update history index
                   (setq sage-shell-help:help-contents-list-index 0)
                   ;; make forward or backward button
                   (sage-shell-help:make-forward-back-button))))))))

(defun sage-shell-help:send-current-line ()
  "In the help buffer, if current line contains a string 'sage:',
send current line to Sage process buffer."
  (interactive)
  (let ((line (save-excursion
                (beginning-of-line)
                (when (re-search-forward
                       (rx "sage: " (group (1+ nonl))) nil
                       (line-end-position))
                  (match-string-no-properties 1)))))
    (sage-shell:awhen line
      (sage-shell-edit:exec-command-base :command it :insert-command-p t
                                         :display-function 'display-buffer))))


;;; make err link
(defvar sage-shell:make-err-link--line-regexp
  (rx bol (group "/" (repeat 1 255 nonl)
                 (or ".pyc" ".pyx" ".py" ".so")) eow " in"))

(defun sage-shell:make-err-link--fname-conv (filename)
  (cond ((string-match (rx (or ".py" ".pyc") eol) filename)
         (let ((fname (concat (file-name-sans-extension filename) ".py")))
           (if sage-shell:prefer-development-file-p
               (sage-shell:src-version fname)
             fname)))
        ((string-match (rx ".so" eol) filename)
         (sage-shell:src-version filename))
        (t filename)))

(defun sage-shell:research-forward-w-bd (reg bd)
  (when (< (point) bd)
    (re-search-forward reg bd t)))

(defun sage-shell:make-error-links (beg end)
  (save-excursion
    (goto-char beg)
    (cl-loop while (sage-shell:research-forward-w-bd
                    sage-shell:make-err-link--line-regexp end)
             for fbeg = (match-beginning 1)
             for fend = (match-end 1)
             for file-org-name = (match-string 1)
             for filename = (sage-shell:make-err-link--fname-conv
                             file-org-name)
             for linenum = nil
             for cont = nil
             if (or (and (string-match (rx ".so" eol) file-org-name)
                         (prog1 t
                           (forward-line 0)
                           (when (re-search-forward
                                  (rx "in" (1+ space)
                                      (group (1+ (or alnum "_" "-" "."))))
                                  (line-end-position) t)
                             (setq cont (sage-shell:make-error-links--cont
                                         file-org-name (match-string 1))))))
                    (progn
                      (forward-line 1)
                      (and (looking-at (rx bol (1+ whitespace)
                                           (1+ num)))
                           (when (sage-shell:research-forward-w-bd
                                  (rx bol (0+ "-") ">"
                                      (1+ whitespace)
                                      (group (1+ num)))
                                  end)
                             (setq linenum
                                   (string-to-number (match-string 1)))))))
             do
             (sage-shell-help:file-type-make-button
              fbeg fend filename linenum cont nil))))


(defun sage-shell:make-error-links--cont (f-org-name func-name)
  (when (and (sage-shell:awhen (string-match (sage-shell:sage-root) f-org-name)
               (= it 0))
             (string-match (rx "site-packages/" (group "sage" (1+ nonl)))
                           (file-name-sans-extension f-org-name)))
    (let* ((l1 (split-string (match-string 1 f-org-name) "/"))
           (l2 (split-string func-name (rx ".")))
           (func-ls (cl-loop for a1 on l1 for a2 on l2
                             unless a1
                             finally return a2)))
      (lambda ()
        (goto-char (point-min))
        (dolist (a func-ls)
          (re-search-forward
           (rx-to-string
            `(and (or "def" "cdef" "cpdef" "class")
                  (or whitespace
                      (and whitespace
                           (0+ nonl)
                           whitespace))
                  ,a (0+ whitespace) "("))
           nil t))
        (forward-line 0)))))


;; inputs outputs
(defvar sage-shell:list-outputs-buffer "*Sage Outputs*")
(defvar sage-shell:lo-delim "@sage_shell_delim@")
(defvar sage-shell:list-outputs-points nil)

(defun sage-shell:list-outputs ()
  (interactive)
  (let ((b (get-buffer-create sage-shell:list-outputs-buffer))
        (proc-buf sage-shell:process-buffer))
    (with-current-buffer b
      (let ((inhibit-read-only t)
            (view-read-only nil))
        (erase-buffer)
        (sage-shell:list-outputs-mode)
        (setq sage-shell:process-buffer proc-buf)
        (let* ((win (get-buffer-window (pop-to-buffer b)))
               (delim (mapconcat
                       (lambda (_x) "-")
                       (number-sequence 1 (window-width win)) ""))
               (out (sage-shell:-inputs-outputs)))
          (with-current-buffer b
            (save-excursion
              (goto-char (point-min))
              (let ((pts (cl-loop for a in out
                                  with pts = nil
                                  do
                                  (insert a)
                                  (insert delim)
                                  (push (1+ (point)) pts)
                                  finally return (nreverse pts))))
                (setq sage-shell:list-outputs-points
                      (cons 1 (butlast pts)))))))))))


(defvar sage-shell:-inputs-outputs-cached nil)
(defun sage-shell:-inputs-outputs-clear-cache ()
  (setq sage-shell:-inputs-outputs-cached nil))
(make-variable-buffer-local 'sage-shell:-inputs-outputs-cached)
(defun sage-shell:-inputs-outputs ()
  (with-current-buffer sage-shell:process-buffer
    (sage-shell:aif sage-shell:-inputs-outputs-cached
        it
      (when (sage-shell:redirect-and-output-finished-p)
        (setq sage-shell:-inputs-outputs-cached
              (let ((s (sage-shell:send-command-to-string
                        (sage-shell:py-mod-func
                         (format "print_inputs_outputs(%s, '%s', %s)"
                                 (or sage-shell:list-outputs-max-line-num
                                     "None")
                                 sage-shell:lo-delim
                                 (if sage-shell:list-outputs-reversed-order-p
                                     "True"
                                   "False"))))))
                (butlast (split-string s sage-shell:lo-delim))))))))

(defun sage-shell:output-forward (arg)
  (interactive "p")
  (let* ((pt (point))
         (marg (- arg))
         (cr (cl-loop for a on sage-shell:list-outputs-points
                      if (and (<= (car a) pt) (cadr a) (< pt (cadr a)))
                      return a
                      finally return (last sage-shell:list-outputs-points))))
    (let* ((l-cr (length cr))
           (l-pts (length sage-shell:list-outputs-points))
           (dest (cond ((>= arg l-cr) (car (last cr)))
                       ((= arg 0) (car cr))
                       ((> arg 0) (nth arg cr))
                       ((>= marg (- l-pts l-cr)) 1)
                       (t (nth (- l-pts l-cr marg)
                               sage-shell:list-outputs-points)))))
      (goto-char dest))))

(defun sage-shell:output-backward (arg)
  (interactive "p")
  (sage-shell:output-forward (- arg)))

(define-derived-mode sage-shell:list-outputs-mode special-mode
  "Sage Outputs"
  (font-lock-add-keywords
   nil `((,(rx bol (or "In " "Out") "[" (1+ num) "]:") .
          'comint-highlight-prompt))))

(sage-shell:define-keys sage-shell:list-outputs-mode-map
  "n" 'sage-shell:output-forward
  "p" 'sage-shell:output-backward)

(defun sage-shell:-last-input-start-maybe ()
  (cond (sage-shell:use-prompt-toolkit
<<<<<<< HEAD
         (save-excursion
           (goto-char comint-last-input-end)
           (while (progn
                    (forward-line 0)
                    (and (looking-at-p sage-shell:-prompt-regexp-no-eol)
                         (progn (end-of-line)
                                (not (eobp)))))
             (forward-line 1))
           (point)))
=======
         (let ((inhibit-field-text-motion t)
               (bol (sage-shell:line-beginning-position)))
           (save-excursion
             (goto-char comint-last-input-end)
             (while (progn
                      (forward-line 0)
                      (and
                       (< (point) bol)
                       (looking-at-p sage-shell:-prompt-regexp-no-eol)
                       (progn (end-of-line)
                              (not (eobp)))))
               (forward-line 1))
             (point))))
>>>>>>> a8e91bdf
        (t comint-last-input-end)))

(defun sage-shell:last-output-beg-end ()
  (sage-shell:with-current-buffer-safe sage-shell:process-buffer
    (save-excursion
      (goto-char (process-mark (get-buffer-process sage-shell:process-buffer)))
      (list (sage-shell:-last-input-start-maybe)
            (1- (sage-shell:line-beginning-position))))))

(defun sage-shell:copy-previous-output-to-kill-ring ()
  "Save the previous visible output to `kill-ring'.
If `sage-shell:use-prompt-toolkit' is non-nil, then the first several
lines which match sage-shell:-prompt-regexp-no-eol are dropped from the output."
  (interactive)
  (sage-shell:with-current-buffer-safe sage-shell:process-buffer
    (kill-new (apply #'buffer-substring-no-properties
                     (sage-shell:last-output-beg-end)))))


;;; sage-shell-interfaces

(defvar sage-shell-interfaces:optional-interfaces
  '("axiom" "gap3" "gnuplot" "kash" "magma"
    "maple" "matlab" "mathematica" "octave"
    "giac")
  "Interfaces not installed by default.")

(defun sage-shell-cpl:interface-trans (interface)
  (cond ((string= interface "pari") "gp")
        (t interface)))

(defun sage-shell-interfaces:current-interface ()
  (save-excursion
    (forward-line 0)
    (let ((int (or (cl-loop for str in sage-shell-interfaces:other-interfaces
                            if (looking-at (concat str ": ")) return str)
                   (when (looking-at sage-shell:prompt-regexp)
                     "sage"))))
      (if int
          (sage-shell-cpl:interface-trans int)))))

;; Define many global variables
(cl-loop for i in (append sage-shell-interfaces:other-interfaces '("sage"))
         do
         (set (intern (format "sage-shell-cpl:%s-info" i))
              (list
               ;; command regexp
               (cons 'cmd-rxp "[a-zA-Z0-9_]+")
               (cons 'var-chars "a-zA-Z0-9_")
               ;; if 'trait_names' has the argument 'verbose' then its message.
               (cons 'verbose nil)
               ;; cache file
               (cons 'cache-file nil)
               ;; name of executable
               (cons 'executable nil))))

(defun sage-shell-interfaces:set (interface &rest attributes-values)
  (when (sage-shell:in
         interface (cons "sage" sage-shell-interfaces:other-interfaces))
    (let ((alist (symbol-value
                  (intern (format "sage-shell-cpl:%s-info" interface)))))
      (cl-loop for (att val) in (sage-shell:group attributes-values)
               do
               (sage-shell:aif (assoc att alist)
                   (setcdr it val)
                 (error (format "No such attribute %S" att)))
               finally return val))))

(defun sage-shell-interfaces:get (interface attribute)
  (when (sage-shell:in interface
                       (cons "sage" sage-shell-interfaces:other-interfaces))
    (let ((alist (symbol-value
                  (intern (format "sage-shell-cpl:%s-info" interface)))))
      (sage-shell:aif (assoc attribute alist)
          (cdr-safe it)
        (error (format "No such attribute %S" attribute))))))

(defun sage-shell-interfaces:update-cmd-lst (itfc)
  (with-current-buffer sage-shell:process-buffer
    (sage-shell-cpl:set-cmd-lst itfc nil)
    (let ((sexp (sage-shell-cpl:completion-init
                 t :compl-state
                 `((interface . ,itfc)
                   (var-base-name . nil)
                   (types "interface")))))
      (sage-shell-cpl:candidates
       :sexp sexp
       :state `((interface . ,itfc)
                (types "interface")
                (var-base-name . nil)))
      (sage-shell-cpl:get-cmd-lst itfc))))

(defun sage-shell-interfaces:looking-back-var (interface)
  (let ((rgexp (sage-shell-interfaces:get interface 'cmd-rxp))
        (chars (sage-shell-interfaces:get interface 'var-chars)))
    (save-excursion
      (when (and (not (= (skip-chars-backward chars) 0))
                 (looking-at rgexp))
        (point)))))

(defun sage-shell-interfaces:executable-find (int)
  (sage-shell:aif (sage-shell-interfaces:get int 'executable)
      (executable-find it)
    (executable-find int)))

;; Executble of mathematica is math.
(sage-shell-interfaces:set "mathematica" 'executable "math")

;; set verbose message and cache-file name
(cl-loop for itf in '("maple" "maxima")
         do
         (sage-shell-interfaces:set
          itf
          'cache-file
          (expand-file-name (format "%s_commandlist_cache.sobj" itf)
                            sage-shell:dot-sage))
         (sage-shell-interfaces:set
          itf
          'verbose
          (format
           (concat
            "Building %s command completion list (this takes "
            "a few seconds only the first time you do it).\n"
            "To force rebuild later, delete %s.")
           itf
           (sage-shell-interfaces:get itf 'cache-file))))

(sage-shell-interfaces:set
 "magma"
 'cache-file
 (expand-file-name "magma_intrinsic_cache.sobj" sage-shell:dot-sage))

(sage-shell-interfaces:set
 "magma"
 'verbose
 (format
  (concat
   "Creating list of all Magma intrinsics for use in completion. "
   "This takes a few minutes the first time, but is saved to the "
   "file '%s' for future instant use. "
   "Magma may produce errors during this process, which are safe to ignore. "
   "Delete that file to force recreation of this cache. \n"
   "Scanning Magma types ...")
  (sage-shell-interfaces:get "magma" 'cache-file)))


;;; sage-shell-cpl
(defvar sage-shell-cpl:current-state
  (list
   ;; name of the interface (string)
   (cons 'interface nil)

   ;; nil or the point of the beggining of completion
   (cons 'prefix nil)

   ;; nil or the base name of the variable name
   (cons 'var-base-name nil)

   ;; nil or string.
   (cons 'module-name nil)

   ;; nil or the function name. Used by eldoc
   (cons 'in-function-call nil)

   ;; nil or integer. Used by eldoc
   (cons 'in-function-call-end nil)

   ;; nil or the base name of the function in function call.
   ;; Used by eldoc
   (cons 'in-function-call-base-name nil)

   ;; In some cases, we need different kinds of candidates.
   ;; For example, candidates which follow "gap." should contain
   ;; gap commands and attributes of a variable gap.
   ;; An element of tyjpes should be equal to one of
   ;; "interface", "attributes", "modules", "vars-in-module", "in-function-call".

   ;; When "modules" in in type and module-name is nil, then candidates shoud
   ;; contain top level modules in sys.path.  If module-name is non-nil, it
   ;; should contain sub-modules in module-name.
   (cons 'types nil)))

(defun sage-shell:-to-python-dict (alst)
  "nil is converted to None."
  (format "{%s}"
          (mapconcat
           'identity
           (cl-loop for (a . b) in alst
                    collect (format "\"%s\": %s" a
                                    (cond ((or (stringp b)
                                               (numberp b)) (format "%S" b))
                                          ((eq b t) "True")
                                          ((eq b nil) "None")
                                          ((listp b)
                                           (sage-shell:-to-python-list b)))))
           ", ")))

(defun sage-shell:-to-python-list (ls)
  (format "[%s]"
          (mapconcat 'identity
                     (cl-loop for a in ls
                              collect (format "%S" a))
                     ", ")))

(make-variable-buffer-local 'sage-shell-cpl:current-state)


(defun sage-shell-cpl:get (state attribute)
  (sage-shell:aif (assoc attribute state)
      (cdr-safe it)))


(defun sage-shell-cpl:get-current (attribute)
  (sage-shell-cpl:get sage-shell-cpl:current-state
                      attribute))

(defun sage-shell-cpl:set (state &rest attributes-values)
  (cl-loop for (att val) in (sage-shell:group attributes-values)
           do
           (sage-shell:aif (assoc att state)
               (setcdr it val)
             (error (format "No such attribute %S" att)))
           finally return val))

(defun sage-shell-cpl:set-current (&rest attributes-values)
  (apply 'sage-shell-cpl:set sage-shell-cpl:current-state
         attributes-values))

(defun sage-shell-cpl:var-base-name-and-att-start (cur-intf)
  "Returns cons of the base name of the variable and the point of
   beginig of the attribute. For example, if there is a python
   code 'abc.de' and the point is at 'd' or 'e' and 'abc' does
   not call any functions, this returns cons of a string 'abc'
   and the point at 'd', otherwise nil."
  (let ((bol (line-beginning-position))
        (var-chars (sage-shell-interfaces:get cur-intf 'var-chars))
        att-beg base-end)
    (save-excursion
      (skip-chars-backward var-chars bol)
      (setq att-beg (point))
      (when (save-excursion
              (skip-chars-backward " " bol)
              (and (not (bobp))
                   (eq (char-after (1- (point))) ?.)))
        (save-excursion
          (skip-chars-backward " " bol)
          (forward-char -1)
          (skip-chars-backward " " bol)
          (setq base-end (point)))
        (sage-shell:awhen (sage-shell-cpl:base-name-att-beg-rec
                           var-chars bol)
          (let ((base-name (buffer-substring-no-properties it base-end)))
            (unless (or (string= base-name "")
                        ;; when base-name does not call any functions
                        (string-match (rx (or "(" "%"
                                              ;; There exists a possibility
                                              ;; that base-name contains '..'.
                                              (and "." (0+ whitespace)
                                                   ".")))
                                      base-name))
              (cons base-name att-beg))))))))

(defun sage-shell-cpl:base-name-att-beg-rec (var-chars bol)
  (save-excursion
    (skip-chars-backward var-chars bol)
    (if (not (save-excursion
               (skip-chars-backward " ")
               (eq (char-after (1- (point))) ?.)))
        (point)
      (forward-char -1)
      (skip-chars-backward " " bol)
      ;; 93 and 41 are chars of closed parens.
      (if (sage-shell:in (char-after (1- (point))) (list 93 41))
          (when (ignore-errors (backward-list))
            (skip-chars-backward " " bol)
            (sage-shell-cpl:base-name-att-beg-rec var-chars bol))
        (skip-chars-backward " " bol)
        (sage-shell-cpl:base-name-att-beg-rec var-chars bol)))))

(defun sage-shell-cpl:-parse-state-args (cur-intf)
  (let* ((base-and-beg (sage-shell-cpl:var-base-name-and-att-start cur-intf))
         (base-name (car-safe base-and-beg))
         (case-fold-search nil)
         (att-beg (cdr-safe base-and-beg))
         (itfcs sage-shell-interfaces:other-interfaces)
         (intf (unless att-beg
                 (or (sage-shell:in cur-intf itfcs)
                     (sage-shell:aif (sage-shell:-in-func-call-p)
                         (let ((func-name (caddr it)))
                           (when (and
                                  func-name
                                  ;; Inside string?
                                  (nth 3 it)
                                  (string-match
                                   (rx-to-string
                                    `(and symbol-start
                                          (regexp ,(regexp-opt itfcs 1))
                                          symbol-end
                                          (zero-or-one ".eval"))) func-name))
                             (match-string-no-properties 1 func-name)))))))
         (import-state-p (and (save-excursion
                                (beginning-of-line)
                                (looking-at (rx (0+ space)
                                                (group (or "import" "from"))
                                                (1+ space))))
                              (string= cur-intf "sage")))
         (from-state-p (and import-state-p
                            (string= (match-string-no-properties 1) "from"))))
    (list base-name att-beg intf import-state-p from-state-p)))

(cl-defun sage-shell-cpl:parse-current-state
    (&optional (cur-intf (sage-shell-interfaces:current-interface)))
  "Returns the current state as an alist. Used in a repl buffer."
  (when cur-intf
    (cl-destructuring-bind
        (base-name att-beg intf import-state-p from-state-p)
        (sage-shell-cpl:-parse-state-args cur-intf)
      (let* ((case-fold-search nil) (state nil) (types nil)
             (itfcs sage-shell-interfaces:other-interfaces))
        (cl-destructuring-bind (types state)
            (cond
             ;; import statement
             (import-state-p
              (sage-shell-cpl:-parse-import-state
               base-name att-beg intf import-state-p from-state-p))
             ;; When the word at point is an attribute
             (att-beg
              (sage-shell:push-elmts state
                'var-base-name base-name
                'prefix att-beg)
              (push "attributes" types)
              (cond ((sage-shell:in base-name itfcs)
                     (sage-shell:push-elmts state
                       'interface base-name)
                     (push "interface" types))
                    (t (sage-shell:push-elmts state
                         'interface "sage")))
              (list types state))

             ;; When the current interface is not sage or the point is
             ;; in a function one of gp.eval, gp, gap.eval, ...
             (intf
              (sage-shell:push-elmts state
                'interface intf
                'var-base-name nil
                'prefix (sage-shell-interfaces:looking-back-var intf))
              (push "interface" types)
              (list types state))

             ;; When the current interface is sage
             ((string= cur-intf "sage")
              (let* ((pfx (sage-shell-interfaces:looking-back-var "sage"))
                     (chbf (and pfx (char-before pfx)))
                     (in-func-call (sage-shell:-in-func-call-p)))
                (sage-shell:push-elmts state
                  'interface "sage"
                  'var-base-name nil
                  'prefix pfx)
                ;; Unless parsing failed,
                (unless (and chbf (= chbf 46))
                  (push "interface" types))
                (when in-func-call
                  (push "in-function-call" types)
                  (setq state (sage-shell-cpl:-push-in-func-call-state
                               in-func-call state))))
              (list types state)))
          (sage-shell:push-elmts state
            'types types)
          ;; Returns state.
          state)))))

(defun sage-shell-cpl:-push-in-func-call-state (in-func-call state)
  "Assume in-func-call is non-nil."
  (let ((in-func-call-end (cadr in-func-call))
        (in-func-name (caddr in-func-call))
        (in-function-call-bn (save-excursion
                               (goto-char (goto-char (cadr in-func-call)))
                               (car (sage-shell-cpl:var-base-name-and-att-start
                                     "sage")))))
    (sage-shell:push-elmts state
      'in-function-call in-func-name
      'in-function-call-base-name in-function-call-bn
      'in-function-call-end in-func-call-end)))

(defun sage-shell-cpl:-scb-and-looking-at (chars regexp)
  (let ((bol (line-beginning-position)))
    (skip-chars-backward chars bol)
    (skip-chars-backward " " bol)
    (skip-chars-backward chars bol)
    (looking-at regexp)))

(defun sage-shell-cpl:-parse-import-state
    (base-name _att-beg _intf _import-state-p from-state-p)
  (let ((state nil) (types nil)
        (var-chars (sage-shell-interfaces:get "sage" 'var-chars)))
    (sage-shell:push-elmts state
      'interface "sage"
      'prefix (sage-shell-interfaces:looking-back-var "sage"))
    (cond
     ;; Top level modules in sys.path
     ((save-excursion
        (or (and (not from-state-p)
                 (sage-shell-cpl:-scb-and-looking-at var-chars (rx "import")))
            (and from-state-p
                 (sage-shell-cpl:-scb-and-looking-at var-chars (rx "from")))))
      (push "modules" types))
     ;; sub-modules in a module
     ((and base-name (save-excursion
                       (sage-shell-cpl:-scb-and-looking-at
                        (concat var-chars ".") (rx (or "import" "from") " "))))
      (push "modules" types)
      (sage-shell:push-elmts state
        'module-name base-name))
     ;; Top level objects in a module
     ((save-excursion
        (and from-state-p
             (sage-shell-cpl:-from-import-state-one-line (point))))
      (push "vars-in-module" types)
      (sage-shell:push-elmts state
        'module-name (match-string-no-properties 1)))
     ;; Else let type be "interfaces".
     (t (push "interface" types)))
    (list types state)))

(defun sage-shell-cpl:-from-import-state-one-line (pt)
  "(match-begining 1) is the module name."
  (beginning-of-line)
  (when (re-search-forward
         (rx "from" (1+ space) (group (1+ (or alnum "_" ".")))
             (1+ space) "import" (1+ space))
         (line-end-position) t)
    (and (<= (match-end 1) pt)
         (save-match-data
           (beginning-of-line)
           (or (null (re-search-forward
                      (rx symbol-start "as" symbol-end)
                      (line-end-position) t))
               (<= pt (match-beginning 0)))))))

(defun sage-shell-cpl:parse-and-set-state ()
  "Parse the current state and set the state."
  (setq sage-shell-cpl:current-state (sage-shell-cpl:parse-current-state)))

(defun sage-shell-cpl:prefix ()
  (when (and (get-buffer-process sage-shell:process-buffer)
             (sage-shell-interfaces:current-interface))
    (sage-shell-cpl:parse-and-set-state)
    (sage-shell-cpl:get-current 'prefix)))


(defvar sage-shell-cpl:-modules-cached nil)
(defvar sage-shell-cpl:-argspec-cached nil)
(defun sage-shell-cpl:-clear-argspec-cache ()
  (setq sage-shell-cpl:-argspec-cached nil))
(make-variable-buffer-local 'sage-shell-cpl:-argspec-cached)

(defun sage-shell-cpl:-argspec-cache (in-function-call)
  (and in-function-call
       (or (assoc-default in-function-call sage-shell-cpl:-argspec-cached)
           (let ((eldoc-cache (assoc-default in-function-call
                                             sage-shell:-eldoc-cache)))
             (if (and eldoc-cache (not (equal eldoc-cache "")))
                 (let ((args (sage-shell:->>
                              (substring eldoc-cache
                                         (1+ (length in-function-call)) -1)
                              sage-shell:-eldoc-split-buffer-args
                              (mapcar (lambda (a) (sage-shell:trim-left a))))))
                   (cl-loop for a in args
                            if (string-match (rx bol (group (1+ (or alnum "_")))
                                                 symbol-end) a)
                            collect (concat (match-string 1 a) "="))))))))

(defun sage-shell-cpl:-mod-type (compl-state)
  (let ((types (sage-shell-cpl:get compl-state 'types)))
    (cl-loop for tp in '("modules" "vars-in-module")
             thereis (sage-shell:in tp types))))

(defun sage-shell-cpl:-cached-mod-key (mod-tp compl-state)
  (cons mod-tp (sage-shell-cpl:get compl-state 'module-name)))

(defun sage-shell-cpl:-push-cache-modules (compl-state sexp)
  (let* ((mod-tp (sage-shell-cpl:-mod-type compl-state))
         (res (assoc-default mod-tp sexp)))
    (sage-shell:awhen mod-tp
      (push (cons (sage-shell-cpl:-cached-mod-key mod-tp compl-state)
                  res)
            sage-shell-cpl:-modules-cached))))

(defun sage-shell-cpl:-push-cache-argspec (compl-state sexp)
  (let ((in-function-call (sage-shell-cpl:get compl-state 'in-function-call)))
    (when in-function-call
      (push (cons in-function-call (assoc-default "in-function-call" sexp))
            sage-shell-cpl:-argspec-cached))))

(cl-defun sage-shell-cpl:-types (compl-state make-cache-file-p)
  (let* ((types (sage-shell-cpl:get compl-state 'types))
         (interface (sage-shell-cpl:get compl-state 'interface))
         (in-function-call (sage-shell-cpl:get compl-state 'in-function-call))
         (update-cmd-p
          (cond (make-cache-file-p
                 (not (string= interface "magma")))
                ((sage-shell:in interface
                                sage-shell-interfaces:optional-interfaces)
                 (sage-shell-interfaces:executable-find interface))
                (t (null (sage-shell-cpl:get-cmd-lst interface))))))
    (sage-shell:chain types
      (if update-cmd-p
          types
        (sage-shell:remove-if (lambda (s) (string= s "interface")) types))
      (if (sage-shell:aand
            (sage-shell-cpl:-mod-type compl-state)
            (assoc-default
             (sage-shell-cpl:-cached-mod-key it compl-state)
             sage-shell-cpl:-modules-cached))
          (sage-shell:remove-if (lambda (s) (or (string= s "modules")
                                            (string= s "vars-in-module")))
                                types)
        types)
      (if (and in-function-call
               (or (assoc in-function-call sage-shell-cpl:-argspec-cached)
                   (assoc in-function-call sage-shell:-eldoc-cache)))
          (sage-shell:remove-if (lambda (s) (string= s "in-function-call")) types)
        types))))

(defvar sage-shell-cpl:-last-sexp nil)
(defvar sage-shell-cpl:-dict-keys
  '(interface var-base-name module-name in-function-call
              in-function-call-base-name))

(defun sage-shell:redirect-and-output-finished-p ()
  (and (sage-shell:redirect-finished-p)
       (sage-shell:output-finished-p)))

(cl-defun sage-shell-cpl:completion-init
    (sync &key (output-buffer (sage-shell:output-buffer))
          (compl-state sage-shell-cpl:current-state))
  "If SYNC is non-nil, return a sexp. If not return value has no
meaning and `sage-shell-cpl:-last-sexp' will be set when the
redirection is finished.
This function set the command list by using `sage-shell-cpl:set-cmd-lst'"
  ;; when current line is not in a block and current interface is 'sage'
  (setq sage-shell-cpl:-last-sexp nil)
  (when (and (sage-shell:with-current-buffer-safe sage-shell:process-buffer
               (sage-shell:at-top-level-and-in-sage-p))
             (sage-shell:redirect-and-output-finished-p))
    (let* ((interface (sage-shell-cpl:get compl-state 'interface))
           (verbose (sage-shell-interfaces:get interface 'verbose))
           (make-cache-file-p
            ;; 'verbose' and 'interface' is installed and cache file
            ;; does not exit
            (and (not (sage-shell-cpl:get-cmd-lst interface))
                 verbose
                 (not (file-exists-p (sage-shell-interfaces:get
                                      interface 'cache-file)))
                 (or (not (sage-shell:in
                           interface
                           sage-shell-interfaces:optional-interfaces))
                     (sage-shell-interfaces:executable-find interface))))
           (types (sage-shell-cpl:-types compl-state make-cache-file-p)))
      (when make-cache-file-p
        ;; Show verbose message and make a cache file.
        (sage-shell-cpl:init-verbose interface verbose))
      (when types
        (let ((cmd (format
                    "%s(%s, %s)"
                    (sage-shell:py-mod-func "print_cpl_sexp")
                    (sage-shell:-to-python-list types)
                    (sage-shell:-to-python-dict
                     (cl-loop for a in sage-shell-cpl:-dict-keys
                              collect
                              (cons a (assoc-default a compl-state)))))))
          (sage-shell:run-cell
           cmd
           :output-buffer output-buffer
           :sync sync
           :call-back
           (lambda (s)
             (sage-shell-cpl:-cpl-init-call-back s compl-state)))
          (if sync
              sage-shell-cpl:-last-sexp))))))

(defun sage-shell-cpl:-cpl-init-call-back (s compl-state)
  (cond ((sage-shell:output-stct-success s)
         (let ((output (sage-shell:output-stct-output s)))
           (unless (string-match (rx "))\n" buffer-end) output)
             (error "Invalid output"))
           (let ((lines (butlast (split-string output "\n"))))
             (when (cdr-safe lines)
               (display-message-or-buffer
                (cl-loop for a in (butlast lines)
                         concat a)))
             (setq sage-shell-cpl:-last-sexp
                   (read (car (last lines))))
             ;; Code for caching (change global vars)
             (sage-shell-cpl:-push-cache-modules
              compl-state sage-shell-cpl:-last-sexp)
             (sage-shell-cpl:-set-cmd-lst
              compl-state sage-shell-cpl:-last-sexp)
             (sage-shell-cpl:-push-cache-argspec
              compl-state sage-shell-cpl:-last-sexp))))
        ;; Error
        (t (display-message-or-buffer
            (sage-shell:output-stct-output s)))))

(defun sage-shell-cpl:-set-cmd-lst (state sexp)
  (let ((int (sage-shell-cpl:get state 'interface)))
    (when (and (sage-shell:in
                "interface" (sage-shell-cpl:get state 'types))
               (null (sage-shell-cpl:get-cmd-lst int)))
      (let ((ls (assoc-default "interface" sexp)))
        (when ls
          (sage-shell-cpl:set-cmd-lst
           int
           (cl-loop with regexp =
                    (format "^%s"
                            (sage-shell-interfaces:get int 'cmd-rxp))
                    for s in ls
                    if (string-match regexp s)
                    collect s)))))))

(defun sage-shell-cpl:init-verbose (interface verbose)
  (cond
   ((not (string= interface "magma"))
    (message verbose))

   (t (let* ((tmp-file (make-temp-file "sage" nil ".sage"))
             (proc-name "sage-shell-magma-complete"))
        ;; if the interface is magma, start new process
        (with-temp-buffer
          (insert (format "%s.trait_names(verbose=False)" interface))
          (write-region (point-min) (point-max) tmp-file nil 'silent))
        (unless (cl-loop for p in (process-list)
                         thereis
                         (equal (process-name p) proc-name))
          (message verbose)
          (let ((time (cadr (current-time)))
                (proc (start-process proc-name nil
                                     (sage-shell:sage-executable)
                                     tmp-file)))
            (set-process-sentinel
             proc
             (lambda (_proc _event)
               (message
                "Scanning Magma types ... Done! (%d seconds)\n Saving cache to
'%s' for future instant use\n.  Delete the above file to force re-creation of the cache."
                (- (cadr (current-time)) time)
                (sage-shell-interfaces:get "magma" 'cache-file))))))))))

(defun sage-shell-cpl:switch-to-another-interface-p (line)
  "Returns non nil when LINE contains %gp, gp.console(), gp.interact(), ..."
  (cl-loop for itf in sage-shell-interfaces:other-interfaces
           if (string-match
               (concat
                "\\("
                (mapconcat
                 'identity
                 (list (concat "%" itf "\\>")
                       (concat itf "\\.console()")
                       (concat itf "\\.interact()"))
                 "\\|") "\\)")
               line)
           do (return itf)))

(defun sage-shell-cpl:cmds-symbol (intf)
  (intern (format "sage-shell-cpl:%s-commands" intf)))

(defvar sage-shell-cpl:sage-commands nil "List of global objects
of current Sage process.")
(make-variable-buffer-local 'sage-shell-cpl:sage-commands)

(cl-loop for i in sage-shell-interfaces:other-interfaces
         for sym = (sage-shell-cpl:cmds-symbol i)
         do (set sym nil))

(defun sage-shell-cpl:set-cmd-lst (intf lst)
  (if (sage-shell:in intf (cons "sage" sage-shell-interfaces:other-interfaces))
      (sage-shell:awhen (sage-shell:aand
                          sage-shell:process-buffer
                          (get-buffer it))
        (with-current-buffer it
          (set (sage-shell-cpl:cmds-symbol intf) lst)))
    (error (format "No interface %s" intf))))

(defun sage-shell-cpl:get-cmd-lst (intf)
  (if (sage-shell:in intf (cons "sage" sage-shell-interfaces:other-interfaces))
      (sage-shell:with-current-buffer-safe sage-shell:process-buffer
        (symbol-value (sage-shell-cpl:cmds-symbol intf)))
    (error (format "No interface %s" intf))))

(defun sage-shell-cpl:to-objname-to-send (can)
  (let* ((var-base-name (sage-shell-cpl:get-current 'var-base-name))
         (interface (cond ((sage-shell:in
                            (sage-shell-interfaces:current-interface)
                            sage-shell-interfaces:other-interfaces)
                           (sage-shell-interfaces:current-interface))
                          (t (sage-shell-cpl:get-current 'interface)))))
    (cond (var-base-name (concat var-base-name "." can))
          ((sage-shell:in interface sage-shell-interfaces:other-interfaces)
           (concat interface "." can))
          (t can))))

(defun sage-shell-cpl:candidates-sync (&optional regexp)
  (when (and (sage-shell-cpl:parse-and-set-state)
             (sage-shell:redirect-and-output-finished-p))
    (let ((cur-intf (sage-shell-interfaces:current-interface)))
      (sage-shell-cpl:candidates
       :sexp (sage-shell-cpl:completion-init t)
       :regexp (or regexp (sage-shell-interfaces:get cur-intf 'cmd-rxp))))))

(defun sage-shell-cpl:trans-sexp (sexp state)
  "Trasnform SEXP so that the union of cdr is an appropriate list
 of candidates."
  (let ((types (sage-shell-cpl:get state 'types))
        (int (sage-shell-cpl:get state 'interface))
        (mod-tp (sage-shell-cpl:-mod-type state))
        (in-function-call (sage-shell-cpl:get state 'in-function-call)))
    (sage-shell:chain sexp
      (cond ((and (sage-shell:in "interface" types)
                  (null (assoc "interface" sexp)))
             (cons (cons "interface" (sage-shell-cpl:get-cmd-lst int))
                   sexp))
            (t sexp))
      (let* ((ky (sage-shell-cpl:-cached-mod-key mod-tp state))
             (val (assoc-default ky sage-shell-cpl:-modules-cached)))
        (cond ((and mod-tp val (null (assoc-default mod-tp sexp)))
               (cons (cons mod-tp val) sexp))
              (t sexp)))
      (sage-shell:aif (and in-function-call
                           (sage-shell-cpl:-argspec-cache in-function-call))
          (cons (cons "in-function-call" it) sexp)
        sexp))))

(defun sage-shell-cpl:-default-regexp-alst (keys _state)
  (let ((regexp (sage-shell-interfaces:get "sage" 'cmd-rxp)))
    (cl-loop for k in keys
             collect
             (cons k regexp))))

(defun sage-shell-cpl:-use-filter-p (type state)
  (cond ((string= type "interface")
         (string= (sage-shell-cpl:get state 'interface) "sage"))
        (t (sage-shell:in type '("attributes")))))

(cl-defun sage-shell-cpl:candidates
    (&key (regexp nil) (sexp sage-shell-cpl:-last-sexp)
          (state sage-shell-cpl:current-state) (keys t))
  "Collect candidates matching (concat \"^\" REGEXP).
If KEYS is a list of string, then it collects only cdr of SEXP
whose key is in KEYS."
  (let* ((sexp1 (sage-shell-cpl:trans-sexp sexp state))
         (keys1 (cond ((listp keys) keys)
                      (t (sage-shell-cpl:get state 'types))))
         (regexp1 (format "^%s"
                          (or regexp (sage-shell-interfaces:get
                                      "sage" 'cmd-rxp)))))
    (cl-loop for type in keys1
             for cands = (assoc-default type sexp1)
             when cands
             append
             (if (sage-shell-cpl:-use-filter-p type state)
                 (cl-loop for s in cands
                          if (string-match regexp1 s)
                          collect s)
               cands))))

(defvar sage-shell:completion-sync-cached nil)
(make-variable-buffer-local 'sage-shell:completion-sync-cached)
(defun sage-shell:clear-completion-sync-cached ()
  (sage-shell:with-current-buffer-safe sage-shell:process-buffer
    (setq sage-shell:completion-sync-cached nil)))

(defvar sage-shell:-python-builtins
  '("__import__" "abs" "all" "and" "any" "apply" "as" "assert" "basestring"
    "bin" "bool" "break" "buffer" "bytearray" "callable" "chr" "class"
    "classmethod" "cmp" "coerce" "compile" "complex" "continue" "def" "del"
    "delattr" "dict" "dir" "divmod" "elif" "else" "enumerate" "eval" "except"
    "exec" "execfile" "file" "filter" "finally" "float" "for" "format" "from"
    "frozenset" "getattr" "global" "globals" "hasattr" "hash" "help" "hex"
    "id" "if" "import" "in" "input" "int" "intern" "is" "isinstance"
    "issubclass" "iter" "lambda" "len" "list" "locals" "long" "map" "max"
    "memoryview" "min" "next" "not" "object" "oct" "open" "or" "ord" "pass"
    "pow" "print" "print" "property" "raise" "range" "raw_input" "reduce"
    "reload" "repr" "return" "reversed" "round" "set" "setattr" "slice"
    "sorted" "staticmethod" "str" "sum" "super" "try" "tuple" "type"
    "unichr" "unicode" "vars" "while" "with" "xrange" "yield" "zip"))

(defun sage-shell:completion-at-point-func ()
  "Used for completion-at-point. The result is cached."
  (let ((wab (sage-shell:word-at-pt-beg)))
    (list wab (point) (sage-shell:-completion-at-point))))

(defun sage-shell:-completion-at-point ()
  "Return list of possible completions at point."
  (let ((old-int (sage-shell-cpl:get-current 'interface))
        (old-pref (sage-shell-cpl:get-current 'prefix))
        (wab (sage-shell:word-at-pt-beg))
        (var-name (progn
                    (sage-shell-cpl:parse-and-set-state)
                    (sage-shell-cpl:get-current 'var-base-name))))
    (cond ((and
            old-int (string= old-int "sage") old-pref
            ;; same line as the last completion
            (or (= (line-number-at-pos wab) (line-number-at-pos old-pref))
                (sage-shell:clear-completion-sync-cached))
            var-name
            (assoc-default var-name sage-shell:completion-sync-cached))
           (assoc-default var-name sage-shell:completion-sync-cached))
          (t (cond
              (var-name
               (setq sage-shell:completion-sync-cached
                     (cons (cons var-name
                                 (sage-shell-cpl:candidates-sync
                                  sage-shell:completion-candidate-regexp))
                           sage-shell:completion-sync-cached))
               (assoc-default var-name sage-shell:completion-sync-cached))
              (t (sage-shell:-completion-at-pt-func-append
                  (sage-shell-cpl:candidates-sync
                   sage-shell:completion-candidate-regexp))))))))

(defun sage-shell:-completion-at-pt-func-append (ls)
  (append
   (when (and (sage-shell:in "interface"
                             (sage-shell-cpl:get-current 'types))
              (string= (sage-shell-cpl:get-current 'interface) "sage"))
     (append sage-shell:-python-builtins
             sage-shell-cpl:-cands-in-current-session))
   ls))


(defun sage-shell:symbol-beg ()
  (save-excursion
    (let ((chars (sage-shell-interfaces:get
                  (sage-shell-interfaces:current-interface)
                  'var-chars)))
      (skip-chars-backward chars))
    (point)))

(defun sage-shell:pcomplete-parse-args ()
  (let ((sb (sage-shell:symbol-beg)))
    (list
     (list (buffer-substring-no-properties
            sb (point)))
     sb)))

(defun sage-shell:pcomplete-setup ()
  (set (make-local-variable 'pcomplete-parse-arguments-function)
       'sage-shell:pcomplete-parse-args)
  (set (make-local-variable 'pcomplete-default-completion-function)
       'sage-shell:pcomplete-default-completion)
  (set (make-local-variable 'pcomplete-command-completion-function)
       'sage-shell:pcomplete-default-completion)
  (set (make-local-variable 'pcomplete-termination-string) "")
  (set (make-local-variable 'pcomplete-cycle-completions) nil))

(defun sage-shell:pcomplete-default-completion ()
  (pcomplete-here
   (all-completions
    (buffer-substring-no-properties (sage-shell:symbol-beg) (point))
    (sage-shell:-completion-at-point))))


;;; sage-edit
(defun sage-shell-edit:process-alist ()
  (or (sage-shell:aif (get-buffer-process sage-shell:process-buffer)
          (list (cons it (process-name it))))
      (let ((case-fold-search nil))
        (cl-loop for proc in (process-list)
                 for buffer-name = (sage-shell:aif (process-buffer proc)
                                       (buffer-name it))
                 for proc-name = (process-name proc)
                 if (and buffer-name
                         (string-match
                          (rx bol "*Sage"
                              (zero-or-one "<" (1+ (or alnum "-" "." "_")) ">")
                              (zero-or-one "@" (1+ (or alnum "-" "." "_"))) "*"
                              eol)
                          buffer-name))
                 collect (cons proc-name proc)))))

(defun sage-shell:set-process-buffer ()
  (interactive)
  (setq sage-shell:process-buffer nil)
  (sage-shell-edit:set-sage-proc-buf-internal)
  (sage-shell:aif (get-buffer sage-shell:process-buffer)
      (message (format "Set the process buffer to buffer %s."
                       (buffer-name it)))))

(cl-defun sage-shell-edit:set-sage-proc-buf-internal
    (&optional (start-p t) (select-p t))
  "Set `sage-shell:process-buffer'"
  (or (and (buffer-live-p sage-shell:process-buffer)
           (get-buffer-process sage-shell:process-buffer))
      (let ((proc-alist (sage-shell-edit:process-alist))
            (cur-buf (current-buffer)))
        (cond
         ;; if there are no processes
         ((null proc-alist)
          (when (and start-p
                     (y-or-n-p (concat "Threre are no Sage processes. "
                                       "Start new process? ")))
            (let ((proc-buf
                   (sage-shell:run
                    (sage-shell:read-command) nil 'display-buffer)))
              (with-current-buffer cur-buf
                (setq sage-shell:process-buffer proc-buf)))))
         ;; if there are multiple processes
         ((consp (cdr proc-alist))
          (when select-p
            (let* ((buffer-names
                    (cl-loop for (_proc-name . proc) in proc-alist
                             collect (buffer-name (process-buffer proc))))
                   (buffer-name
                    (completing-read
                     (concat
                      "There are multiple Sage processes. "
                      "Please select the process buffer: ")
                     buffer-names nil nil
                     (try-completion "" buffer-names)))
                   (proc (get-buffer-process buffer-name)))
              (setq sage-shell:process-buffer (process-buffer proc)))))
         ;; if there is exactly one process
         (t (setq sage-shell:process-buffer
                  (process-buffer (cdar proc-alist))))))))

(defvar sage-shell:original-mode-line-process nil)

(cl-defun sage-shell:change-mode-line-process (on &optional (name "load"))
  (cond (on
         (unless sage-shell:original-mode-line-process
           (setq sage-shell:original-mode-line-process mode-line-process))
         (setq mode-line-process
               (sage-shell:aif mode-line-process
                   (list (concat (car it) " " name))
                 (list (concat ":%s " name)))))
        (t (setq mode-line-process sage-shell:original-mode-line-process))))

(cl-defun sage-shell-edit:exec-command-base
    (&key command pre-message post-message switch-p
          (display-function nil) (insert-command-p t) (before-sentence nil))
  "If `insert-command-p' is non-nil, then it inserts `command' in
the process buffer. If `before-sentence' is non-nil, it will be
inserted in the process buffer before executing the command."
  ;; set sage process buffer
  (sage-shell-edit:set-sage-proc-buf-internal)

  (sage-shell:when-process-alive
    (sage-shell-edit:-exec-command-base
     command pre-message post-message switch-p
     display-function insert-command-p before-sentence)))

(defun sage-shell-edit:-exec-command-base
    (command pre-message post-message switch-p
             display-function insert-command-p before-sentence)

  (with-current-buffer sage-shell:process-buffer
    (sage-shell:change-mode-line-process t)
    (force-mode-line-update))

  (sage-shell:awhen pre-message (message it))

  (sage-shell:as-soon-as (sage-shell:output-finished-p)
    (let ((win (get-buffer-window sage-shell:process-buffer))
          (args (list command insert-command-p before-sentence)))
      (if (and (windowp win) (window-live-p win))
          (with-selected-window win
            (apply 'sage-shell-edit:exec-cmd-internal args))
        (apply 'sage-shell-edit:exec-cmd-internal args)))
    (when post-message
      (sage-shell:after-output-finished
        (message post-message)))
    ;; display buffer
    (when display-function
      (sage-shell:after-output-finished
        (let ((win (funcall display-function sage-shell:process-buffer)))
          (when (and (windowp win)
                     (window-live-p win))
            (with-selected-window win
              (goto-char
               (process-mark
                (get-buffer-process sage-shell:process-buffer))))))))
    (sage-shell:after-output-finished
      (with-current-buffer sage-shell:process-buffer
        (sage-shell:change-mode-line-process nil))))
  (when switch-p (pop-to-buffer sage-shell:process-buffer)))

(defun sage-shell-edit:exec-cmd-internal
    (command insert-command-p before-sentence)
  (let* ((proc (get-buffer-process sage-shell:process-buffer))
         (pmark (process-mark proc)))
    (with-current-buffer sage-shell:process-buffer
      (goto-char pmark)
      (end-of-line)
      (let* ((bol (comint-line-beginning-position))
             (eol (line-end-position))
             (line (buffer-substring-no-properties bol eol)))
        (delete-region bol eol)
        (sage-shell:awhen before-sentence
          (insert it)
          (set-marker pmark (point)))
        (cond (insert-command-p
               (goto-char pmark)
               (insert command)
               (sage-shell:send-input))
              (t (sage-shell:prepare-for-send)
                 (comint-send-string proc (concat command "\n"))))
        (save-excursion
          (insert line))))))

(defvar sage-shell-edit:temp-file-base-name "sage_shell_mode_temp")

(defun sage-shell-edit:make-temp-dir ()
  (make-temp-file "sage_shell_mode" 'directory))

(defvar sage-shell-edit:temp-directory nil)

(defun sage-shell-edit:delete-temp-dir ()
  (when (and (stringp sage-shell-edit:temp-directory)
             (string= (file-name-as-directory temporary-file-directory)
                      (file-name-directory sage-shell-edit:temp-directory))
             (file-exists-p sage-shell-edit:temp-directory))
    (delete-directory sage-shell-edit:temp-directory t)))

(defvar sage-shell:delete-temp-dir-when-kill-emacs t)

(when sage-shell:delete-temp-dir-when-kill-emacs
  (add-hook 'kill-emacs-hook 'sage-shell-edit:delete-temp-dir))

(defun sage-shell-edit:temp-file (ext)
  ;; In case temp dir is removed,
  (unless (and (stringp sage-shell-edit:temp-directory)
               (file-exists-p sage-shell-edit:temp-directory)
               (file-writable-p sage-shell-edit:temp-directory))
    (setq sage-shell-edit:temp-directory
          (sage-shell-edit:make-temp-dir)))
  (expand-file-name
   (concat sage-shell-edit:temp-file-base-name "." ext)
   sage-shell-edit:temp-directory))

(defun sage-shell-edit:write-region-to-file (start end file)
  (let* ((orig-start (min start end))
         (buf-str (buffer-substring-no-properties start end))
         (offset (save-excursion
                   (goto-char orig-start)
                   (- (point) (line-beginning-position)))))
    (with-temp-buffer
      (insert sage-shell-edit:temp-file-header)
      (insert (make-string offset (string-to-char " ")))
      (save-excursion
        (insert buf-str))
      (re-search-forward (rx (not whitespace)) nil t)
      (beginning-of-line)
      (when (looking-at " +")           ; need dummy block
        (insert "if True:\n"))
      (goto-char (point-max))
      (unless (bolp)
        (newline))
      (write-region nil nil  file nil 'nomsg))
    ;; return temp file name
    file))

(defun sage-shell-edit:make-temp-file-from-region (start end)
  "Make temp file from region and return temp file name."
  (let ((f (sage-shell-edit:temp-file
            (sage-shell:aif (buffer-file-name)
                (file-name-extension it)
              "sage"))))
    (sage-shell-edit:write-region-to-file start end f)))

(defun sage-shell-edit:beg-of-defun-position ()
  (min (save-excursion
         (end-of-defun)
         (beginning-of-defun) (point))
       (save-excursion (beginning-of-defun)
                       (point))))

(defun sage-shell-edit:end-of-defun-position ()
  (save-excursion
    (goto-char (sage-shell-edit:beg-of-defun-position))
    (end-of-defun)
    (point)))

(defun sage-shell-edit:block-name ()
  (let ((beg (sage-shell-edit:beg-of-defun-position)))
    (save-excursion
      (buffer-substring
       (progn (goto-char beg)
              (skip-chars-forward " \t") (point))
       (progn (end-of-line)
              (skip-chars-backward " \t:")
              (point))))))

(eval-when-compile
  (defvar sage-shell-edit:exec-command-base-alist
    (list (cons 'buffer (list :beg '(point-min)
                              :end '(point-max)
                              :name "buffer"))
          (cons 'region (list :beg 'beg :end 'end :name "region"
                              :interactive "r"
                              :args '(beg end)))
          (cons 'defun
                (list :beg '(sage-shell-edit:beg-of-defun-position)
                      :end '(sage-shell-edit:end-of-defun-position)
                      :name '(format "block: %s" (sage-shell-edit:block-name))
                      :doc-name "def (or class)"))
          (cons 'line (list :beg '(line-beginning-position)
                            :end '(line-end-position)
                            :name "line")))))

(cl-defmacro sage-shell-edit:send-obj-base
    (&key type switch-p (display-function 'sage-shell-edit:display-function))
  (declare (debug t))
  (let* ((plst (assoc-default type sage-shell-edit:exec-command-base-alist))
         (command `(format "load('%s')"
                           (sage-shell-edit:make-temp-file-from-region
                            ,(plist-get plst :beg)
                            ,(plist-get plst :end)))))
    `(save-excursion
       (sage-shell-edit:exec-command-base
        :command ,command
        :pre-message (format "Loading the %s to the Sage process..."
                             ,(plist-get plst :name))
        :post-message (format "Loading the %s to the Sage process... Done."
                              ,(plist-get plst :name))
        :switch-p ,switch-p
        :display-function ,display-function)
       (sage-shell:clear-command-cache))))

(defmacro sage-shell-edit:defun-exec-commands ()
  (append '(progn)
          (cl-loop for (type . plist) in sage-shell-edit:exec-command-base-alist
                   for func-name-base = (format "sage-shell-edit:send-%s" type)
                   for doc-string = (format "Send the current %S to the Sage process."
                                            type)
                   for int = (sage-shell:aif (plist-get plist :interactive)
                                 `(interactive ,it)
                               '(interactive))
                   for args = (sage-shell:aif (plist-get plist :args) it '())
                   append
                   (cl-loop for b in '(t nil)
                            for func-name =  (cond (b (concat func-name-base "-and-go"))
                                                   (t func-name-base))
                            collect
                            `(defun ,(intern func-name) ,args ,doc-string ,int
                                    (sage-shell-edit:send-obj-base :type ,type :switch-p ,b))))))

(sage-shell-edit:defun-exec-commands)

(defvar sage-shell:file-extensions '("sage" "py" "spyx" "pyx"))

(defun sage-shell-edit:read-script-file ()
  (read-file-name
   "Load Sage file: "
   nil
   (sage-shell:awhen (buffer-file-name) it)
   nil
   nil
   (lambda (name)
     (or
      (file-directory-p name)
      (string-match
       (concat "\\." (regexp-opt sage-shell:file-extensions) "$") name)))))

(defun sage-shell-edit:send-line* ()
  "Like sage-shell-edit:send-line, but insert the line in the process buffer."
  (interactive)
  (sage-shell-edit:exec-command-base :command (buffer-substring
                                               (line-beginning-position)
                                               (line-end-position))
                                     :insert-command-p t
                                     :display-function 'display-buffer))


(cl-defun sage-shell-edit:load-file-base
    (&key command file-name switch-p
          (display-function sage-shell-edit:display-function)
          (insert-command-p t) (before-sentence nil)
          (gerund "Loading"))
  (sage-shell-edit:exec-command-base
   :command (or command (format "load('%s')" file-name))
   :switch-p switch-p
   :display-function display-function
   :pre-message (format "%s %s to the Sage process..."
                        gerund (file-name-nondirectory file-name))
   :post-message (format "%s %s to the Sage process... Done."
                         gerund (file-name-nondirectory file-name))
   :insert-command-p insert-command-p
   :before-sentence before-sentence)
  (sage-shell:clear-command-cache))

(defun sage-shell-edit:load-file (file-name)
  "Load a Sage file FILE-NAME to the Sage process."
  (interactive (list (sage-shell-edit:read-script-file)))
  (sage-shell-edit:load-file-base
   :file-name file-name))

(defun sage-shell-edit:attach-file (file-name)
  "Attach a Sage file FILE-NAME to the Sage process."
  (interactive (list (sage-shell-edit:read-script-file)))
  (sage-shell-edit:load-file-base
   :command (format "attach('%s')" file-name)
   :file-name file-name
   :gerund "Attaching"))

(defun sage-shell-edit:load-file-and-go (file-name)
  "Load a Sage file FILE-NAME to the Sage process."
  (interactive (list (sage-shell-edit:read-script-file)))
  (sage-shell-edit:load-file-base
   :file-name file-name
   :switch-p t))

(defun sage-shell-edit:load-current-file ()
  "Load the current file to the Sage process."
  (interactive)
  (sage-shell:aif (buffer-file-name) (sage-shell-edit:load-file it)))

(defun sage-shell-edit:load-current-file-and-go ()
  "Load the current file to the Sage process."
  (interactive)
  (sage-shell:aif (buffer-file-name) (sage-shell-edit:load-file-and-go it)))

(defun sage-shell-edit:pop-to-process-buffer ()
  "Switch to the Sage process buffer."
  (interactive)
  (unless (buffer-live-p sage-shell:process-buffer)
    (sage-shell-edit:set-sage-proc-buf-internal))
  (pop-to-buffer sage-shell:process-buffer))


(defvar sage-shell-edit:-pps-backward-lim 3000)
(defun sage-shell-edit:parse-current-state ()
  "Parse completion state in sage-shell:sage-mode."
  (let* ((pt (point))
         (bd (sage-shell:aif sage-shell-edit:-pps-backward-lim
                 (max (point-min) (- pt it))
               (point-min)))
         ;; Nearest top level block
         (beg-of-block (save-excursion
                         (when (re-search-backward (rx bol (or "_" alnum)) bd t)
                           (match-beginning 0))))
         (state
          (list (cons 'interface "sage")
                (cons 'prefix (sage-shell-interfaces:looking-back-var "sage"))))
         (types nil)
         (chars (sage-shell-interfaces:get "sage" 'var-chars))
         (base-att-beg (sage-shell-cpl:var-base-name-and-att-start "sage"))
         (base-name (car base-att-beg))
         (in-import-line-p
          (save-excursion
            (beginning-of-line)
            (looking-at (rx (0+ space) (group (or "from" "import")) space))))
         (import-or-from (if in-import-line-p
                             (match-string-no-properties 1))))
    (cond
     ;; Import statement
     ((or in-import-line-p
          (and beg-of-block
               (save-excursion
                 (goto-char beg-of-block)
                 (looking-at (rx bol (group (or "from" "import")) space)))))
      (let* ((import-or-from (or import-or-from (match-string-no-properties 1)))
             (from-state-p (string= import-or-from "from")))
        (cond
         ;; Top level modules in sys.path
         ((save-excursion
            (and
             in-import-line-p
             (or (and (not from-state-p)
                      (sage-shell-cpl:-scb-and-looking-at chars (rx "import")))
                 (and from-state-p
                      (sage-shell-cpl:-scb-and-looking-at chars (rx "from"))))))
          (push "modules" types))
         ;; Sub-modules in a module
         ((save-excursion
            (and in-import-line-p base-name
                 (sage-shell-cpl:-scb-and-looking-at
                  (concat chars ".") (rx (or "import" "from") " "))))
          (push "modules" types)
          (sage-shell:push-elmts state 'module-name base-name))
         ;; Top level objects in a module
         ((save-excursion
            (and from-state-p
                 (progn (unless in-import-line-p
                          (goto-char beg-of-block))
                        (sage-shell-cpl:-from-import-state-one-line pt))))
          (push "vars-in-module" types)
          (sage-shell:push-elmts state
            'module-name (match-string-no-properties 1))))))
     ;; Else if base-name is nil, type is '("interface")
     ((null base-name)
      (push "interface" types)
      (let* ((funcall-lim
              (save-excursion
                (when (re-search-backward
                       (rx (or "_" alnum) "(")
                       (sage-shell:aif sage-shell-edit:-pps-backward-lim
                           (max (- (point) it) (point-min))) t)
                  (line-beginning-position))))
             (in-func-call (and funcall-lim
                                (sage-shell:-in-func-call-p
                                 nil funcall-lim))))
        (sage-shell:awhen in-func-call
          (setq state (sage-shell-cpl:-push-in-func-call-state it state))))))

    (sage-shell:push-elmts state
      'types types)
    ;; Returns state.
    state))


(defvar sage-shell-edit:-eldoc-orig-func nil)

(defvar sage-shell-edit:eldoc-show-methods-doc nil
  "Non-`nil' means show eldoc for methods..")

(defun sage-shell-edit:eldoc-function ()
  (let ((orig-eldoc (sage-shell:aif (functionp sage-shell-edit:-eldoc-orig-func)
                        (ignore-errors (funcall it)))))
    (if orig-eldoc
        ;; Prefer original implementation.
        orig-eldoc
      (let* ((state (sage-shell-edit:parse-current-state))
             (in-function-call (sage-shell-cpl:get state 'in-function-call))
             (base-name (sage-shell-cpl:get state 'in-function-call-base-name))
             (sage-int-state '((interface . "sage")
                               (types "interface"))))
        (when (and in-function-call
                   sage-shell:process-buffer
                   (get-buffer sage-shell:process-buffer)
                   (or (null base-name)
                       sage-shell-edit:eldoc-show-methods-doc)
                   (sage-shell:in (if base-name
                                      (sage-shell:trim-right
                                       (car (split-string base-name (rx "."))))
                                    in-function-call)
                                  (append
                                   (buffer-local-value
                                    'sage-shell-cpl:-cands-in-current-session
                                    sage-shell:process-buffer)
                                   (sage-shell-cpl:candidates
                                    :state sage-int-state))))
          (sage-shell:-eldoc-function state))))))


;;; sage-shell:sage-mode
;;;###autoload
(define-derived-mode sage-shell:sage-mode python-mode "Sage"
  (setq sage-shell-edit:-eldoc-orig-func eldoc-documentation-function)
  (set (make-local-variable 'eldoc-documentation-function)
       #'sage-shell-edit:eldoc-function))

(sage-shell:define-keys sage-shell:sage-mode-map
  "C-c C-c" 'sage-shell-edit:send-buffer
  "C-c C-r" 'sage-shell-edit:send-region
  "C-M-x" 'sage-shell-edit:send-defun
  "C-c C-l" 'sage-shell-edit:load-file
  "C-c C-z" 'sage-shell-edit:pop-to-process-buffer
  "C-c C-j" 'sage-shell-edit:send-line)


;;; Alias
;;;###autoload
(defvar sage-shell:func-alias-alist
  '((sage-shell:sage-mode . sage-mode)
    (sage-shell:run-sage . run-sage)
    (sage-shell:run-new-sage . run-new-sage)))

;;;###autoload
(defvar sage-shell:var-alias-alist
  '((sage-shell:sage-mode-map . sage-mode-map)
    (sage-shell:sage-mode-hook . sage-mode-hook)
    (sage-shell:sage-mode-syntax-table . sage-mode-syntax-table)
    (sage-shell:sage-mode-abbrev-table . sage-mode-abbrev-table)))

;;;###autoload
(progn
  (defun sage-shell:define-alias ()
    "Define aliases as follows:
| Original name                     | Alias                  |
|-----------------------------------+------------------------|
| sage-shell:sage-mode              | sage-mode              |
| sage-shell:sage-mode-map          | sage-mode-map          |
| sage-shell:sage-mode-hook         | sage-mode-hook         |
| sage-shell:sage-mode-syntax-table | sage-mode-syntax-table |
| sage-shell:sage-mode-abbrev-table | sage-mode-abbrev-table |
| sage-shell:run-sage               | run-sage               |
| sage-shell:run-new-sage           | run-new-sage           |
|-----------------------------------+------------------------|
"
    (interactive)
    (dolist (c sage-shell:func-alias-alist)
      (defalias (cdr c) (car c)))
    (dolist (c sage-shell:var-alias-alist)
      (defvaralias (cdr c) (car c)))))

;;;###autoload
(add-to-list 'auto-mode-alist `(,(rx ".sage" eos) . sage-shell:sage-mode))


;;; sage-shell-pdb
(defun sage-shell-pdb:send--command (cmd)
  (when (sage-shell-pdb:pdb-prompt-p)
    (sage-shell-edit:exec-command-base
     :command cmd
     :insert-command-p t
     :display-function 'display-buffer)
    (sage-shell:after-output-finished
      (with-current-buffer sage-shell:process-buffer
        (goto-char (process-mark (get-buffer-process
                                  sage-shell:process-buffer)))))))

(eval-when-compile
  (defvar sage-shell-pdb:command-list
    '("next" "step" "where" "up" "down" "until" "continue" "help"
      "run" "quit")))

(defmacro sage-shell-pdb:define--commands ()
  (append '(progn)
          (cl-loop for cmd in sage-shell-pdb:command-list
                   collect
                   `(defun ,(intern (concat
                                     "sage-shell-pdb:input-"
                                     cmd))
                        ()
                      (interactive)
                      ,(format "Input '%s' in the process buffer." cmd)
                      (sage-shell-pdb:send--command ,cmd)))))

;; Define sage-shell-pdb:input-next, etc.
(sage-shell-pdb:define--commands)

(defun sage-shell-pdb:set-break-point-at-point ()
  (interactive)
  (let ((file (buffer-file-name))
        (line (save-restriction
                (widen)
                (line-number-at-pos))))
    (when file
      (sage-shell-pdb:send--command
       (format "break %s:%s" (sage-shell:site-package-version file)
               line)))))

(defun sage-shell-pdb:pdb-prompt-p ()
  (sage-shell-edit:set-sage-proc-buf-internal nil)
  (with-current-buffer sage-shell:process-buffer
    (save-excursion
      ;; goto last prompt
      (goto-char (process-mark (get-buffer-process (current-buffer))))
      (forward-line 0)
      (looking-at (rx (or "(Pdb)" "ipdb>") " ")))))


;;;;;;;;;;;;;;;;;;;;;;;;;;;;;;;;;;;;;;;;;;;;;;;;;;;;;;;;;;;;;;;;;;;;;;;;;
;;                 Borrowed from Gallina's python.el.                  ;;
;;;;;;;;;;;;;;;;;;;;;;;;;;;;;;;;;;;;;;;;;;;;;;;;;;;;;;;;;;;;;;;;;;;;;;;;;
(defvar sage-shell-pdb:stacktrace-info-regexp
  "> \\([^\"(<]+\\)(\\([0-9]+\\))\\([?a-zA-Z0-9_<>]+\\)()"
  "Regular expression matching stacktrace information.
Used to extract the current line and module being inspected.")

(defvar sage-shell-pdb:tracked-buffer nil
  "Variable containing the value of the current tracked buffer.
Never set this variable directly, use
`sage-shell-pdb:set-tracked-buffer' instead.")

(defvar sage-shell-pdb:buffers-to-kill nil
  "List of buffers to be deleted after tracking finishes.")

(defun sage-shell-pdb:set-tracked-buffer (file-name)
  "Set the buffer for FILE-NAME as the tracked buffer.
Internally it uses the `sage-shell-pdb:tracked-buffer' variable.
Returns the tracked buffer."
  (let ((file-buffer (get-file-buffer
                      (concat (file-remote-p default-directory)
                              file-name))))
    (if file-buffer
        (setq sage-shell-pdb:tracked-buffer file-buffer)
      (setq file-buffer (find-file-noselect file-name))
      (when (not (sage-shell:in file-buffer sage-shell-pdb:buffers-to-kill))
        (add-to-list 'sage-shell-pdb:buffers-to-kill file-buffer)))
    file-buffer))

(defun sage-shell-pdb:comint-output-filter-function ()
  "Move overlay arrow to current pdb line in tracked buffer. "
  (when sage-shell-pdb:activate
    (let* ((full-output (ansi-color-filter-apply
                         (buffer-substring comint-last-input-end (point-max))))
           (line-number)
           (file-name
            (with-temp-buffer
              (insert full-output)
              ;; When the debugger encounters a pdb.set_trace()
              ;; command, it prints a single stack frame.  Sometimes
              ;; it prints a bit of extra information about the
              ;; arguments of the present function.  When ipdb
              ;; encounters an exception, it prints the _entire_ stack
              ;; trace.  To handle all of these cases, we want to find
              ;; the _last_ stack frame printed in the most recent
              ;; batch of output, then jump to the corresponding
              ;; file/line number.
              (goto-char (point-max))
              (when (re-search-backward sage-shell-pdb:stacktrace-info-regexp nil t)
                (setq line-number (string-to-number
                                   (match-string-no-properties 2)))
                (match-string-no-properties 1)))))
      (if (and file-name line-number)
          (let* ((tracked-buffer
                  (sage-shell-pdb:set-tracked-buffer file-name))
                 (shell-buffer (current-buffer))
                 (tracked-buffer-window (get-buffer-window tracked-buffer))
                 (tracked-buffer-line-pos))
            (with-current-buffer tracked-buffer
              (set (make-local-variable 'overlay-arrow-string) "=>")
              (set (make-local-variable 'overlay-arrow-position) (make-marker))
              (setq tracked-buffer-line-pos (progn
                                              (goto-char (point-min))
                                              (forward-line (1- line-number))
                                              (point-marker)))
              (when tracked-buffer-window
                (set-window-point
                 tracked-buffer-window tracked-buffer-line-pos))
              (set-marker overlay-arrow-position tracked-buffer-line-pos))
            (pop-to-buffer tracked-buffer)
            (switch-to-buffer-other-window shell-buffer))
        (when sage-shell-pdb:tracked-buffer
          (with-current-buffer sage-shell-pdb:tracked-buffer
            (set-marker overlay-arrow-position nil))
          (unless (sage-shell-pdb:pdb-prompt-p)
            (mapc #'(lambda (buffer)
                      (ignore-errors (kill-buffer buffer)))
                  sage-shell-pdb:buffers-to-kill))
          (setq sage-shell-pdb:tracked-buffer nil
                sage-shell-pdb:buffers-to-kill nil))))))
;;;;;;;;;;;;;;;;;;;;;;;;;;;;;;;;;;;;;;;;;;;;;;;;;;;;;;;;;;;;;;;;;;;;

;;; sagetex
(defun sage-shell-sagetex:add-to-texinputs ()
  "Add $SAGE_ROOT/local/share/texmf/tex/generic/sagetex/ to TEXINPUTS."
  (sage-shell:awhen (sage-shell:sage-root)
    (let ((texinputs (getenv "TEXINPUTS"))
          (sagetexdir (let ((dir1 (expand-file-name
                                   "local/share/texmf/tex/generic/sagetex"
                                   it))
                            (dir2 (expand-file-name
                                   "local/share/texmf/tex/latex/sagetex"
                                   it)))
                        (if (file-exists-p dir1) dir1 dir2))))
      (when (and (not (and texinputs
                           (sage-shell:in sagetexdir
                                          (split-string texinputs ":"))))
                 (file-exists-p sagetexdir))
        (setenv "TEXINPUTS" (concat texinputs sagetexdir ":"))))))

(defun sage-shell-sagetex:tex-to-sagetex-file (f)
  (concat (file-name-sans-extension
           (expand-file-name
            (sage-shell-sagetex:tex-master-maybe f)
            default-directory)) ".sagetex.sage"))

;;;###autoload
(defun sage-shell-sagetex:load-file (filename)
  "Load a .sagetex.sage file to an existing Sage process."
  (interactive
   (list (sage-shell-sagetex:read-latex-file)))
  (let ((dflt (sage-shell-sagetex:tex-to-sagetex-file
               filename)))
    (sage-shell-edit:load-file-base
     :command (format "%s('%s')" (sage-shell:py-mod-func "sage_tex_load")
                      dflt)
     :file-name dflt)))

;;;###autoload
(defun sage-shell-sagetex:load-current-file ()
  (interactive)
  (sage-shell-sagetex:-load-current-file
   'sage-shell-sagetex:load-file))


;;;###autoload
(defalias 'sage-shell:sagetex-load-file 'sage-shell-sagetex:load-file)

(defvar sage-shell-sagetex:latex-command-func
  'sage-shell-sagetex:post-command
  "This varable should be a function with one argument (the file
name of a LaTeX file) which returns a LaTeX command with the
file name.")

(defun sage-shell:TeX-shell ()
  "Name of shell used to parse TeX commands."
  (cond ((boundp 'TeX-shell) TeX-shell)
        ((memq system-type '(ms-dos emx windows-nt)) shell-file-name)
        (t "/bin/sh")))

(defun sage-shell:TeX-shell-command-option ()
  "Shell argument indicating that next argument is the command."
  (cond
   ((boundp 'TeX-shell-command-option) TeX-shell-command-option)
   ((memq system-type '(ms-dos emx windows-nt))
    (cond ((boundp 'shell-command-option)
           shell-command-option)
          ((boundp 'shell-command-switch)
           shell-command-switch)
          (t "/c")))
   (t                                   ;Unix & EMX (Emacs 19 port to OS/2)
    "-c")))

(defun sage-shell-sagetex:tex-master-maybe (f &optional nondir)
  (let* ((b (get-file-buffer f))
         (tm (when (and (bufferp b)
                        (boundp 'TeX-master))
               (buffer-local-value 'TeX-master b))))
    (let ((ms (cond ((and tm (stringp tm))
                     (expand-file-name tm (file-name-directory f)))
                    (t f))))
      (if nondir (file-name-nondirectory ms)
        ms))))

(defun sage-shell-sagetex:pre-command (f)
  (format "%s %s" sage-shell-sagetex:pre-latex-command
          (sage-shell-sagetex:tex-master-maybe f)))

(defun sage-shell-sagetex:-auctex-cmd ()
  "When auctex command is available returns
`sage-shell-sagetex:auctex-command-name' else nil"
  (sage-shell:awhen (and (featurep 'tex)
                         sage-shell-sagetex:auctex-command-name
                         (require 'tex-buf nil t)
                         (with-no-warnings
                           (assoc sage-shell-sagetex:auctex-command-name
                                  TeX-command-list)))
    sage-shell-sagetex:auctex-command-name))

(defun sage-shell-sagetex:post-command (f)
  (sage-shell:aif (sage-shell-sagetex:-auctex-cmd)
      (with-no-warnings
        (TeX-command-expand
         (nth 1 (assoc it TeX-command-list)) 'TeX-master-file))
    (format "%s %s" sage-shell-sagetex:latex-command
            (sage-shell-sagetex:tex-master-maybe f t))))

(defun sage-shell-sagetex:-load-and-run-latex (f)
  (sage-shell-sagetex:load-file f)
  (sage-shell:after-output-finished
    ;; Run process in the same directory of as f.
    (sage-shell:with-default-directory (file-name-directory f)
      (sage-shell-sagetex:-run-latex f t))))

(defun sage-shell-sagetex:-run-latex (f &optional verbose)
  (let* ((cmd (let ((b (or (get-file-buffer f)
                           (current-buffer))))
                (with-current-buffer b
                  (funcall sage-shell-sagetex:latex-command-func f))))
         (cmd-name
          (sage-shell:aif (sage-shell-sagetex:-auctex-cmd)
              (format "`%s' %s" it (file-name-nondirectory f))
            cmd)))
    (deferred:$
      (deferred:$
        (deferred:next
          (lambda ()
            (message "Running \"%s\" ..." cmd-name)))
        (deferred:process
          (sage-shell:TeX-shell)
          (sage-shell:TeX-shell-command-option)
          cmd)
        (deferred:nextc it
          (lambda (_x) (when verbose
                     (message "Running \"%s\" ... Done." cmd-name)))))
      (deferred:error it
        (lambda (e) (sage-shell-sagetex:insert-error e))))))

(defmacro sage-shell-sagetex:-run-latex-and-do (f sym)
  `(progn
     (sage-shell-edit:set-sage-proc-buf-internal)
     (let ((f ,f))
       (sage-shell:as-soon-as (sage-shell:output-finished-p)
         (deferred:$
           (deferred:$
             (deferred:process
               (sage-shell:TeX-shell)
               (sage-shell:TeX-shell-command-option)
               (sage-shell-sagetex:pre-command f))
             (deferred:nextc it
               (lambda (_x) (,sym f))))
           (deferred:error it
             (lambda (e) (sage-shell-sagetex:insert-error e))))))))

;;;###autoload
(defun sage-shell-sagetex:compile-file (f)
  "This command runs LaTeX on the current file, loads the
.sagetex.sage file to an existing Sage process and runs LaTeX
again. See the documentation of
`sage-shell-sagetex:latex-command' and
`sage-shell-sagetex:auctex-command-name' for the customization."
  (interactive (list (sage-shell-sagetex:read-latex-file)))
  (sage-shell-sagetex:-run-latex-and-do
   f sage-shell-sagetex:-load-and-run-latex))

(defun sage-shell-sagetex:-load-current-file (func)
  (let ((f (buffer-file-name)))
    (sage-shell:aif (and f (string-match (rx ".tex" eol) f))
        (funcall func f)
      (message "Not valid LaTeX buffer."))))

;;;###autoload
(defun sage-shell-sagetex:compile-current-file ()
  (interactive)
  (sage-shell-sagetex:-load-current-file
   'sage-shell-sagetex:compile-file))

;;;###autoload
(defun sage-shell-sagetex:run-latex-and-load-file (f)
  "This command runs LaTeX and loads a .sagetex.sage file to the
exisiting Sage process."
  (interactive (list (sage-shell-sagetex:read-latex-file)))
  (sage-shell-sagetex:-run-latex-and-do
   f sage-shell-sagetex:load-file))

;;;###autoload
(defun sage-shell-sagetex:run-latex-and-load-current-file ()
  (interactive)
  (sage-shell-sagetex:-load-current-file
   'sage-shell-sagetex:run-latex-and-load-file))

(defun sage-shell-sagetex:read-latex-file ()
  (expand-file-name
   (read-file-name
    "LaTeX File: "
    nil
    (sage-shell:awhen (buffer-file-name) it)
    nil
    (sage-shell:awhen (buffer-file-name)
      (file-name-nondirectory it))
    (lambda (name)
      (string-match (rx ".tex" eol) name)))))

(defun sage-shell-sagetex:insert-error (e)
  (let ((b (get-buffer-create "*SageTeX-error*")))
    (with-current-buffer b
      (let ((inhibit-read-only t)
            (view-read-only nil))
        (erase-buffer)
        (insert (error-message-string e))
        (sage-shell-sagetex:error-mode)))
    (when sage-shell-sagetex:pop-to-error-buffer
      (pop-to-buffer b))))

(define-derived-mode sage-shell-sagetex:error-mode special-mode "SageTeX-Error"
  "Error mode for SageTeX")

;; (package-generate-autoloads "sage-shell" default-directory)

(provide 'sage-shell-mode)
;;; sage-shell-mode.el ends here<|MERGE_RESOLUTION|>--- conflicted
+++ resolved
@@ -1764,19 +1764,19 @@
     (?\n . (lambda () (sage-shell:-down 1)))))
 
 (defvar sage-shell:-char-handler-regexp
-  (rx (or "\n" "
+  (rx (or "\n" " ")))
 
 (defun sage-shell:-insert-and-handle-char (str)
   "Insert STR. But call the corresponding function if car of
 `sage-shell:-char-handler-alist' is seen."
-  (setq str (replace-regexp-in-string (rx (1+ "
-")) "
+  (setq str (replace-regexp-in-string (rx (1+ "+")) " " str))
-  (let ((str-rpcd (replace-regexp-in-string (rx "
+  (let ((str-rpcd (replace-regexp-in-string (rx " \n") "\n" str)))
     (cond ((and (eobp)
-                (null (string-match-p (rx "
+                (null (string-match-p (rx " ")  str-rpcd)))
            (sage-shell:-insert-str str-rpcd))
           (t (while (string-match sage-shell:-char-handler-regexp str)
@@ -2087,15 +2087,10 @@
 non-nil, then this function may not delete lines which match
 sage-shell:-prompt-regexp-no-eol."
   (interactive)
-<<<<<<< HEAD
-  (sage-shell:-delete-output
-   (sage-shell:-last-input-start-maybe)))
-=======
   (let ((bol (sage-shell:line-beginning-position))
         (out-start (sage-shell:-last-input-start-maybe)))
     (when (< out-start bol)
       (sage-shell:-delete-output out-start))))
->>>>>>> a8e91bdf
 
 (defmacro sage-shell:font-lock-when-sage-line (&rest forms)
   `(when (save-match-data
@@ -2478,7 +2473,7 @@
                       (proc-pos (marker-position (process-mark proc)))
                       (line-end (line-end-position)))
                  (sage-shell:comint-send-input t)
-                 (process-send-string proc "
+                 (process-send-string proc " ")
                  (add-hook 'sage-shell:-pre-output-filter-hook
                              (lambda () (let ((inhibit-redisplay t))
@@ -2558,7 +2553,7 @@
            (lambda (proc _str) (comint-simple-send
                             proc
                             (if sage-shell:use-prompt-toolkit
-                                "
+                                " "
                               ""))))
           (win (get-buffer-window sage-shell:process-buffer)))
@@ -3060,17 +3055,6 @@
 
 (defun sage-shell:-last-input-start-maybe ()
   (cond (sage-shell:use-prompt-toolkit
-<<<<<<< HEAD
-         (save-excursion
-           (goto-char comint-last-input-end)
-           (while (progn
-                    (forward-line 0)
-                    (and (looking-at-p sage-shell:-prompt-regexp-no-eol)
-                         (progn (end-of-line)
-                                (not (eobp)))))
-             (forward-line 1))
-           (point)))
-=======
          (let ((inhibit-field-text-motion t)
                (bol (sage-shell:line-beginning-position)))
            (save-excursion
@@ -3084,7 +3068,6 @@
                               (not (eobp)))))
                (forward-line 1))
              (point))))
->>>>>>> a8e91bdf
         (t comint-last-input-end)))
 
 (defun sage-shell:last-output-beg-end ()
