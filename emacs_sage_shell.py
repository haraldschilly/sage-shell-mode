--- conflicted
+++ resolved
@@ -475,13 +475,12 @@
     print(msg_id_end)
 
 
-<<<<<<< HEAD
 def print_module_doc(mod):
     if hasattr(mod, "__doc__"):
         print(mod.__doc__)
-=======
+
+
 def read_file_and_run_contents(file_name):
     with open(file_name, "r") as fp:
         contents = fp.read()
-    ip.run_cell(contents)
->>>>>>> ca8930f2
+    ip.run_cell(contents)